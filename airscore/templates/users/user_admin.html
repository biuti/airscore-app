--- conflicted
+++ resolved
@@ -32,14 +32,10 @@
    <div class="modal-dialog">
       <div class="modal-content">
          <div class="modal-header">
-<<<<<<< HEAD
-           <h4 class="modal-title">Update User Details</h4>
-=======
             <h4 class="modal-title">Update User Details</h4>
->>>>>>> 6c0f43ab
          </div>
          <div class="modal-body" id= "modmodal-body">
-            {% from "macros.html" import render_field with context %}
+
             <div class="form-row">
                <div class="form-group col-md-12">
                   {{modify_user_form.email.label}} {{modify_user_form.email(size=35, **{'id':"mod_email"})}}
@@ -70,52 +66,8 @@
 <script type="text/javascript" src="https://cdn.datatables.net/1.10.21/js/jquery.dataTables.min.js"></script>
 <script src="{{ static_url_for('static', filename='js/multiselect.min.js') }}"></script>
 <script src="{{ static_url_for('static', filename='js/pop_users.js') }}"></script>
-<<<<<<< HEAD
-<script type="text/javascript">
-
-jQuery(document).ready(function($) {
-    populate_users();
-});
-
-function isNotEmpty( el ){
-    return !!$.trim(el.html())
-}
-
-function edit_user(id){
-var active;
-$('#mod_email').val($('#id_'+id).children('td:eq(4)').text()).change();
-
-if ($('#id_'+id).children('td:eq(5)') === 'true')
-{active=true}
-else {active=false}
-
-$('#mod_active').prop('checked',);
-$('#mod_access').val($('#id_'+id).children('td:eq(6)').text()).change();
-$('#modify_confirmed').attr("onclick","save_modified_user('"+ id +"')");
-$('#edit_user_modal').modal('show');
-}
-
-function save_modified_user(id){
-           var mydata = new Object();
-               mydata.email = $('#mod_email').val();
-               mydata.active = $('#mod_active').is(':checked');
-               mydata.access = $('#mod_access').val();
-
-           $.ajax({
-               type: "POST",
-               url: "/users/_modify_user/"+id,
-               contentType:"application/json",
-               data : JSON.stringify(mydata),
-               dataType: "json",
-               success: function (data) {
-                   populate_users();
-               }
-               });
-};
-=======
 <script src="{{ static_url_for('static', filename='js/utils.js') }}"></script>
 <script src="{{ static_url_for('static', filename='js/microajax.minified.js') }}"></script>
->>>>>>> 6c0f43ab
 
 <script type="text/javascript">
   var editable = {{ editable|tojson }};
