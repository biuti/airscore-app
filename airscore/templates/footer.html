<footer>
  <small>
  <ul class="company">
    <li></li>
  </ul>

    <ul class="footer-nav">

<<<<<<< HEAD
      <li>FAI Airscore v 0.1.1   <a href="{{ url_for('public.about') }}">About</a></li>
=======
      <li>FAI Airscore v 0.2.0   <a href="{{ url_for('public.about') }}">About</a></li>
>>>>>>> ec033f3a

      <li>Contact <a href="mailto:stuart.mackintosh@gmail.com">Stuart</a> or <a href="antoniogolfari@gmail.com">Antonio</a></li>
    </ul>
  </small>
</footer><|MERGE_RESOLUTION|>--- conflicted
+++ resolved
@@ -6,11 +6,7 @@
 
     <ul class="footer-nav">
 
-<<<<<<< HEAD
-      <li>FAI Airscore v 0.1.1   <a href="{{ url_for('public.about') }}">About</a></li>
-=======
       <li>FAI Airscore v 0.2.0   <a href="{{ url_for('public.about') }}">About</a></li>
->>>>>>> ec033f3a
 
       <li>Contact <a href="mailto:stuart.mackintosh@gmail.com">Stuart</a> or <a href="antoniogolfari@gmail.com">Antonio</a></li>
     </ul>
