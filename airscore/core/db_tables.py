# coding: utf-8
from sqlalchemy import CHAR, Column, Date, Enum, Float, ForeignKey, Index, String, TIMESTAMP, Table, Text, text, DateTime
from sqlalchemy.dialects.mysql import BIGINT, INTEGER, LONGTEXT, MEDIUMINT, MEDIUMTEXT, SMALLINT, TINYINT, VARCHAR
from sqlalchemy.orm import relationship

from myconn import Base, metadata


# Created using sqlacodegen library
# sqlacodegen mysql+pymysql://user:pwd@server/database --outfile db_tables_new.py


class CompObjectView(Base):
    __table__ = Table('CompObjectView', metadata,

                      Column('comp_id', INTEGER(11), primary_key=True),
                      Column('comp_name', String(100)),
                      Column('comp_site', String(100)),
                      Column('date_from', Date),
                      Column('date_to', Date),
                      Column('MD_name', String(100)),
                      Column('contact', String(100)),
                      Column('cat_id', INTEGER(11)),
                      Column('sanction', Enum('League', 'PWC', 'FAI 2', 'none', 'FAI 1'),
                             server_default=text("'none'")),
                      Column('comp_type', Enum('RACE', 'Route', 'Team-RACE'), server_default=text("'RACE'")),
                      Column('comp_code', String(8)),
                      Column('restricted', TINYINT(1), server_default=text("'1'")),
                      Column('time_offset', MEDIUMINT(9), server_default=text("'0'")),
                      Column('comp_class', Enum('PG', 'HG', 'mixed'), server_default=text("'PG'")),
                      Column('openair_file', String(40)),
                      Column('stylesheet', String(128)),
                      Column('locked', TINYINT(1), server_default=text("'0'")),
                      Column('comp_path', String(40)),
                      Column('external', INTEGER(2), server_default=text("'0'")),
                      Column('website', String(100)),
                      Column('airspace_check', TINYINT(1)),
                      Column('check_launch', Enum('on', 'off'), server_default=text("'off'")),
                      Column('igc_config_file', String(80)),
<<<<<<< HEAD
                      Column('self_register', TINYINT(1)),
=======
                      Column('self_register', TINYINT(1), server_default=text("'0'")),
>>>>>>> 1656a527
                      Column('formula_type', String(10)),
                      Column('formula_version', INTEGER(8)),
                      Column('formula_name', String(50)),
                      Column('overall_validity', Enum('ftv', 'all', 'round'), server_default=text("'ftv'")),
                      Column('validity_param', Float(4), server_default=text("'0.750'")),
                      Column('nominal_goal', Float(3), server_default=text("'0.30'")),
                      Column('min_dist', MEDIUMINT(9), server_default=text("'5000'")),
                      Column('nominal_dist', MEDIUMINT(9), server_default=text("'45000'")),
                      Column('nominal_time', SMALLINT(6), server_default=text("'5400'")),
                      Column('nominal_launch', Float(3), server_default=text("'0.96'")),
                      Column('formula_distance', Enum('on', 'difficulty', 'off'), server_default=text("'on'")),
                      Column('formula_arrival', Enum('position', 'time', 'off'), server_default=text("'off'")),
                      Column('formula_departure', Enum('leadout', 'departure', 'off'),
                             server_default=text("'leadout'")),
                      Column('lead_factor', Float(4)),
                      Column('formula_time', Enum('on', 'off'), server_default=text("'on'")),
                      Column('no_goal_penalty', Float(4), server_default=text("'1.000'")),
                      Column('glide_bonus', Float(4), server_default=text("'4.00'")),
                      Column('tolerance', Float(6), server_default=text("'0.10000'")),
                      Column('min_tolerance', INTEGER(4), server_default=text("'5'")),
                      Column('arr_alt_bonus', Float, server_default=text("'0'")),
                      Column('arr_min_height', SMALLINT(6)),
                      Column('arr_max_height', SMALLINT(6)),
                      Column('validity_min_time', SMALLINT(6)),
                      Column('score_back_time', SMALLINT(6), server_default=text("'300'")),
                      Column('max_JTG', SMALLINT(6), server_default=text("'0'")),
                      Column('JTG_penalty_per_sec', Float(4)),
                      Column('scoring_altitude', Enum('GPS', 'QNH'), server_default=text("'GPS'")),
                      Column('team_size', INTEGER(4), server_default=text("'0'")),
                      Column('team_scoring', TINYINT(1), server_default=text("'0'")),
                      Column('team_over', INTEGER(2)),
                      Column('country_scoring', TINYINT(1), server_default=text("'0'"))
                      )


# CompObjectView = Table(
#     'CompObjectView', metadata,
#     Column('comp_id', INTEGER(11), server_default=text("'0'")),
#     Column('comp_name', String(100)),
#     Column('comp_site', String(100)),
#     Column('date_from', Date),
#     Column('date_to', Date),
#     Column('MD_name', String(100)),
#     Column('contact', String(100)),
#     Column('cat_id', INTEGER(11)),
#     Column('sanction', Enum('League', 'PWC', 'FAI 2', 'none', 'FAI 1'), server_default=text("'none'")),
#     Column('comp_type', Enum('RACE', 'Route', 'Team-RACE'), server_default=text("'RACE'")),
#     Column('comp_code', String(8)),
#     Column('restricted', Enum('open', 'registered'), server_default=text("'registered'")),
#     Column('time_offset', MEDIUMINT(9), server_default=text("'0'")),
#     Column('comp_class', Enum('PG', 'HG', 'mixed'), server_default=text("'PG'")),
#     Column('openair_file', String(40)),
#     Column('stylesheet', String(128)),
#     Column('locked', TINYINT(1), server_default=text("'0'")),
#     Column('comp_path', String(40)),
#     Column('external', INTEGER(2), server_default=text("'0'")),
#     Column('website', String(100)),
#     Column('formula_type', String(10)),
#     Column('formula_version', INTEGER(8)),
#     Column('formula_name', String(50)),
#     Column('overall_validity', Enum('ftv', 'all', 'round'), server_default=text("'ftv'")),
#     Column('validity_param', Float, server_default=text("'0.75'")),
#     Column('nominal_goal', Float, server_default=text("'0.3'")),
#     Column('min_dist', MEDIUMINT(9), server_default=text("'5000'")),
#     Column('nominal_dist', MEDIUMINT(9), server_default=text("'45000'")),
#     Column('nominal_time', SMALLINT(6), server_default=text("'5400'")),
#     Column('nominal_launch', Float, server_default=text("'0.96'")),
#     Column('formula_distance', Enum('on', 'difficulty', 'off'), server_default=text("'on'")),
#     Column('formula_arrival', Enum('position', 'time', 'off'), server_default=text("'off'")),
#     Column('formula_departure', Enum('leadout', 'departure', 'off'), server_default=text("'leadout'")),
#     Column('lead_factor', Float),
#     Column('formula_time', Enum('on', 'off'), server_default=text("'on'")),
#     Column('no_goal_penalty', Float, server_default=text("'1'")),
#     Column('glide_bonus', Float, server_default=text("'4'")),
#     Column('tolerance', Float, server_default=text("'0.1'")),
#     Column('min_tolerance', INTEGER(4), server_default=text("'5'")),
#     Column('arr_alt_bonus', Float, server_default=text("'0'")),
#     Column('arr_min_height', SMALLINT(6)),
#     Column('arr_max_height', SMALLINT(6)),
#     Column('validity_min_time', SMALLINT(6)),
#     Column('score_back_time', SMALLINT(6), server_default=text("'300'")),
#     Column('max_JTG', SMALLINT(6), server_default=text("'0'")),
#     Column('JTG_penalty_per_sec', Float),
#     Column('scoring_altitude', Enum('GPS', 'QNH'), server_default=text("'GPS'")),
#     Column('team_size', INTEGER(4), server_default=text("'0'")),
#     Column('team_scoring', TINYINT(1), server_default=text("'0'")),
#     Column('team_over', INTEGER(2)),
#     Column('country_scoring', TINYINT(1), server_default=text("'0'"))
# )


class TaskFormulaView(Base):
    __table__ = Table('TaskFormulaView', metadata,

                      Column('task_id', INTEGER(11), primary_key=True),
                      Column('comp_id', INTEGER(11), index=True),
                      Column('formula_type', String(10)),
                      Column('formula_version', INTEGER(8)),
                      Column('formula_name', String(50)),
                      Column('overall_validity', Enum('ftv', 'all', 'round'), server_default=text("'ftv'")),
                      Column('validity_param', Float(4), server_default=text("'0.750'")),
                      Column('nominal_goal', Float(3), server_default=text("'0.30'")),
                      Column('min_dist', MEDIUMINT(9), server_default=text("'5000'")),
                      Column('nominal_dist', MEDIUMINT(9), server_default=text("'45000'")),
                      Column('nominal_time', SMALLINT(6), server_default=text("'5400'")),
                      Column('nominal_launch', Float(3), server_default=text("'0.96'")),
                      Column('formula_distance', Enum('on', 'difficulty', 'off')),
                      Column('formula_departure', Enum('leadout', 'departure', 'off')),
                      Column('formula_arrival', Enum('position', 'time', 'off')),
                      Column('formula_time', Enum('on', 'off')),
                      Column('lead_factor', Float(4)),
                      Column('no_goal_penalty', Float(4)),
                      Column('glide_bonus', Float(4), server_default=text("'4.00'")),
                      Column('tolerance', Float(6)),
                      Column('min_tolerance', INTEGER(4), server_default=text("'5'")),
                      Column('arr_alt_bonus', Float),
                      Column('arr_min_height', SMALLINT(6)),
                      Column('arr_max_height', SMALLINT(6)),
                      Column('validity_min_time', SMALLINT(6)),
                      Column('score_back_time', SMALLINT(6), server_default=text("'300'")),
                      Column('max_JTG', SMALLINT(6)),
                      Column('JTG_penalty_per_sec', Float(4)),
                      Column('scoring_altitude', Enum('GPS', 'QNH'), server_default=text("'GPS'"))
                      )


class FlightResultView(Base):
    __table__ = Table('FlightResultView', metadata,

                      Column('track_id', INTEGER(11), primary_key=True),
                      Column('par_id', INTEGER(11)),
                      Column('task_id', INTEGER(11)),
                      Column('comp_id', INTEGER(11)),
                      Column('civl_id', INTEGER(10)),
                      Column('fai_id', String(20)),
                      Column('pil_id', INTEGER(11)),
                      Column('ID', INTEGER(4)),
                      Column('name', String(50)),
                      Column('sex', Enum('M', 'F'), server_default=text("'M'")),
                      Column('nat', CHAR(10)),
                      Column('glider', String(100)),
                      Column('glider_cert', String(20)),
                      Column('sponsor', String(100)),
                      Column('team', String(100)),
                      Column('nat_team', TINYINT(4), server_default=text("'1'")),
                      Column('live_id', MEDIUMINT(9)),
                      Column('distance_flown', Float),
                      Column('speed', Float),
                      Column('first_time', MEDIUMINT(9)),
                      Column('real_start_time', MEDIUMINT(9)),
                      Column('goal_time', MEDIUMINT(9)),
                      Column('last_time', MEDIUMINT(9)),
                      Column('result_type', String(7)),
                      Column('SSS_time', MEDIUMINT(9)),
                      Column('ESS_time', MEDIUMINT(9)),
                      Column('waypoints_made', INTEGER(11)),
                      Column('penalty', Float),
                      Column('comment', Text),
                      Column('fixed_LC', Float),
                      Column('ESS_altitude', SMALLINT(6), server_default=text("'0'")),
                      Column('goal_altitude', SMALLINT(6)),
                      Column('max_altitude', SMALLINT(6), server_default=text("'0'")),
                      Column('last_altitude', SMALLINT(6)),
                      Column('landing_altitude', SMALLINT(6)),
                      Column('landing_time', MEDIUMINT(9)),
                      Column('track_file', String(255)),
                      Column('g_record', TINYINT(4))
                      )


class PilotView(Base):
    __table__ = Table('PilotView', metadata,

                      Column('pil_id', INTEGER(11), primary_key=True),
                      Column('login', String(60)),
                      Column('pwd', String(255)),
                      Column('email', String(100)),
                      Column('first_name', LONGTEXT),
                      Column('last_name', LONGTEXT),
                      Column('nat', LONGTEXT),
                      Column('phone', LONGTEXT),
                      Column('sex', String(1)),
                      Column('glider_brand', LONGTEXT),
                      Column('glider', LONGTEXT),
                      Column('glider_cert', LONGTEXT),
                      Column('glider_class', String(12)),
                      Column('sponsor', LONGTEXT),
                      Column('fai_id', LONGTEXT),
                      Column('civl_id', LONGTEXT),
                      Column('livetrack24_id', LONGTEXT),
                      Column('airtribune_id', LONGTEXT),
                      Column('xcontest_id', LONGTEXT)
                      )


class User(Base):
    __table__ = Table('users', metadata,

                      Column('id', INTEGER(11), primary_key=True),
                      Column('username', String(60)),
                      Column('password', String(255)),
                      Column('email', String(100)),
                      Column('created_at', DateTime),
                      Column('first_name', LONGTEXT),
                      Column('last_name', LONGTEXT),
                      Column('nat', LONGTEXT),
                      Column('phone', LONGTEXT),
                      Column('sex', String(1)),
                      Column('active', TINYINT(1)),
                      Column('is_admin', TINYINT(1)),
                      )


class RegionWaypointView(Base):
    __table__ = Table('RegionWaypointView', metadata,

                      Column('rwp_id', INTEGER(11), primary_key=True),
                      Column('region_id', INTEGER(11)),
                      Column('name', String(12)),
                      Column('lat', Float),
                      Column('lon', Float),
                      Column('altitude', SMALLINT(6)),
                      Column('description', String(64))
                      )


class TaskAirspaceCheckView(Base):
    __table__ = Table('TaskAirspaceCheckView', metadata,

                      Column('task_id', INTEGER(11), primary_key=True),
                      Column('airspace_check', TINYINT(1)),
                      Column('notification_distance', SMALLINT(4)),
                      Column('function', Enum('linear', 'non-linear'), server_default=text("'linear'")),
                      Column('h_outer_limit', SMALLINT(4)),
                      Column('h_inner_limit', SMALLINT(4)),
                      Column('h_boundary', SMALLINT(4)),
                      Column('h_boundary_penalty', Float(3)),
                      Column('h_max_penalty', Float(3)),
                      Column('v_outer_limit', SMALLINT(4)),
                      Column('v_inner_limit', SMALLINT(4)),
                      Column('v_boundary', SMALLINT(4)),
                      Column('v_boundary_penalty', Float(3)),
                      Column('v_max_penalty', Float(3))
                      )


class TaskObjectView(Base):
    __table__ = Table('TaskObjectView', metadata,

                      Column('task_id', INTEGER(11), primary_key=True),
                      Column('comp_code', String(8)),
                      Column('comp_name', String(100)),
                      Column('comp_site', String(100)),
                      Column('time_offset', MEDIUMINT(9), server_default=text("'0'")),
                      Column('comp_class', Enum('PG', 'HG', 'mixed'), server_default=text("'PG'")),
                      Column('comp_id', INTEGER(11)),
                      Column('date', Date),
                      Column('task_name', String(100)),
                      Column('task_num', TINYINT(4)),
                      Column('reg_id', INTEGER(11)),
                      Column('region_name', String(40)),
                      Column('window_open_time', MEDIUMINT(9)),
                      Column('task_deadline', MEDIUMINT(9)),
                      Column('window_close_time', MEDIUMINT(9)),
                      Column('check_launch', Enum('on', 'off'), server_default=text("'off'")),
                      Column('start_time', MEDIUMINT(9)),
                      Column('SS_interval', SMALLINT(6), server_default=text("'0'")),
                      Column('start_iteration', TINYINT(4)),
                      Column('start_close_time', MEDIUMINT(9)),
                      Column('stopped_time', MEDIUMINT(9)),
                      Column('task_type', String(21)),
                      Column('distance', Float),
                      Column('opt_dist', Float),
                      Column('opt_dist_to_SS', Float),
                      Column('opt_dist_to_ESS', Float),
                      Column('SS_distance', Float),
                      Column('QNH', Float(7), server_default=text("'1013.250'")),
                      Column('comment', Text),
                      Column('locked', TINYINT(3), server_default=text("'0'")),
                      Column('airspace_check', TINYINT(1)),
                      Column('openair_file', String(40)),
                      Column('launch_valid', TINYINT(1), server_default=text("'1'")),
                      Column('track_source', String(40)),
                      Column('task_path', String(40)),
                      Column('comp_path', String(40))
                      )


class UnscoredPilotView(Base):
    __table__ = Table('UnscoredPilotView', metadata,

                      Column('task_id', INTEGER(11), primary_key=True),
                      Column('par_id', INTEGER(11)),
                      Column('comp_id', INTEGER(11)),
                      Column('civl_id', INTEGER(10)),
                      Column('fai_id', String(20)),
                      Column('pil_id', INTEGER(11)),
                      Column('ID', INTEGER(4)),
                      Column('name', String(50)),
                      Column('sex', Enum('M', 'F'), server_default=text("'M'")),
                      Column('nat', CHAR(10)),
                      Column('glider', String(100)),
                      Column('glider_cert', String(20)),
                      Column('xcontest_id', String(20)),
                      Column('live_id', String(10)),
                      Column('sponsor', String(100)),
                      Column('team', String(100)),
                      Column('nat_team', TINYINT(4), server_default=text("'1'"))
                      )


# TaskObjectView = Table(
#     'TaskObjectView', metadata,
#     Column('task_id', INTEGER(11), server_default=text("'0'")),
#     Column('comp_code', String(8)),
#     Column('comp_name', String(100)),
#     Column('comp_site', String(100)),
#     Column('time_offset', MEDIUMINT(9), server_default=text("'0'")),
#     Column('comp_class', Enum('PG', 'HG', 'mixed'), server_default=text("'PG'")),
#     Column('comp_id', INTEGER(11)),
#     Column('date', Date),
#     Column('task_name', String(100)),
#     Column('task_num', TINYINT(4)),
#     Column('reg_id', INTEGER(11)),
#     Column('window_open_time', MEDIUMINT(9)),
#     Column('task_deadline', MEDIUMINT(9)),
#     Column('window_close_time', MEDIUMINT(9)),
#     Column('check_launch', Enum('on', 'off'), server_default=text("'off'")),
#     Column('start_time', MEDIUMINT(9)),
#     Column('SS_interval', SMALLINT(6), server_default=text("'0'")),
#     Column('start_iteration', TINYINT(4)),
#     Column('start_close_time', MEDIUMINT(9)),
#     Column('stopped_time', MEDIUMINT(9)),
#     Column('task_type', String(21)),
#     Column('distance', Float),
#     Column('opt_dist', Float),
#     Column('opt_dist_to_SS', Float),
#     Column('opt_dist_to_ESS', Float),
#     Column('SS_distance', Float),
#     Column('QNH', Float, server_default=text("'1013.25'")),
#     Column('comment', Text),
#     Column('locked', TINYINT(3), server_default=text("'0'")),
#     Column('airspace_check', TINYINT(1)),
#     Column('openair_file', String(40)),
#     Column('launch_valid', TINYINT(1), server_default=text("'1'")),
#     Column('track_source', String(40)),
#     Column('task_path', String(40)),
#     Column('comp_path', String(40))
# )


class TrackObjectView(Base):
    __table__ = Table('TrackObjectView', metadata,

                      Column('track_id', INTEGER(11), primary_key=True),
                      Column('par_id', INTEGER(11)),
                      Column('task_id', INTEGER(11)),
                      Column('civl_id', INTEGER(10)),
                      Column('glider', String(100)),
                      Column('glider_cert', String(20)),
                      Column('track_file', String(255)),
                      )


class UserView(Base):
    __table__ = Table('UserView', metadata,

                      Column('usePk', BIGINT(20), primary_key=True),
                      Column('useName', String(250)),
                      Column('useLogin', String(60)),
                      Column('useEmail', String(100))
                      )


schema_version = Table(
    'schema_version', metadata,
    Column('svKey', INTEGER(11), nullable=False, server_default=text("'0'")),
    Column('svWhen', TIMESTAMP, nullable=False, server_default=text("CURRENT_TIMESTAMP")),
    Column('svExtra', String(256))
)


class TblCertification(Base):
    __tablename__ = 'tblCertification'

    cert_id = Column(INTEGER(11), primary_key=True, autoincrement=True)
    cert_name = Column(String(15), nullable=False)
    comp_class = Column(Enum('PG', 'HG', 'mixed'), nullable=False, server_default=text("'PG'"))


class TblClassification(Base):
    __tablename__ = 'tblClassification'

    cat_id = Column(INTEGER(11), primary_key=True, autoincrement=True)
    cat_name = Column(String(60), nullable=False)
    comp_class = Column(Enum('PG', 'HG', 'mixed'), nullable=False, server_default=text("'PG'"))
    female = Column(TINYINT(1), nullable=False, server_default=text("'1'"))
    team = Column(TINYINT(1), nullable=False, server_default=text("'0'"))


class TblCountryCode(Base):
    __tablename__ = 'tblCountryCode'

    natName = Column(String(52), nullable=False)
    natIso2 = Column(String(2), nullable=False)
    natIso3 = Column(String(3), nullable=False)
    natId = Column(INTEGER(11), primary_key=True)
    natIso = Column(String(13))
    natRegion = Column(String(8))
    natSubRegion = Column(String(25))
    natRegionId = Column(INTEGER(11))
    natSubRegionId = Column(INTEGER(11))


class TblForComp(Base):
    __tablename__ = 'tblForComp'

    forPk = Column(INTEGER(11))
    comp_id = Column(INTEGER(11), ForeignKey('tblCompetition.comp_id'), primary_key=True)
    formula_last_update = Column(TIMESTAMP, nullable=False,
                                 server_default=text("CURRENT_TIMESTAMP ON UPDATE CURRENT_TIMESTAMP"))
    formula_type = Column(String(10))
    formula_version = Column(INTEGER(8))
    formula_name = Column(String(20))
    external_name = Column(String(50))
    overall_validity = Column(Enum('ftv', 'all', 'round'), nullable=False, server_default=text("'ftv'"))
    validity_param = Column(Float, nullable=False, server_default=text("'0.75'"))
    nominal_goal = Column(Float, nullable=False, server_default=text("'0.3'"))
    min_dist = Column(MEDIUMINT(9), nullable=False, server_default=text("'5000'"))
    nominal_dist = Column(MEDIUMINT(9), nullable=False, server_default=text("'45000'"))
    nominal_time = Column(SMALLINT(6), nullable=False, server_default=text("'5400'"))
    nominal_launch = Column(Float, nullable=False, server_default=text("'0.96'"))
    formula_distance = Column(Enum('on', 'difficulty', 'off'), nullable=False, server_default=text("'on'"))
    formula_arrival = Column(Enum('position', 'time', 'off'), nullable=False, server_default=text("'off'"))
    formula_departure = Column(Enum('leadout', 'departure', 'off'), nullable=False, server_default=text("'leadout'"))
    lead_factor = Column(Float)
    formula_time = Column(Enum('on', 'off'), nullable=False, server_default=text("'on'"))
    no_goal_penalty = Column(Float, nullable=False, server_default=text("'1'"))
    glide_bonus = Column(Float, nullable=False, server_default=text("'4'"))
    tolerance = Column(Float, nullable=False, server_default=text("'0.1'"))
    min_tolerance = Column(INTEGER(4), nullable=False, server_default=text("'5'"))
    arr_alt_bonus = Column(Float, nullable=False, server_default=text("'0'"))
    arr_min_height = Column(SMALLINT(6))
    arr_max_height = Column(SMALLINT(6))
    validity_min_time = Column(SMALLINT(6))
    score_back_time = Column(SMALLINT(6), nullable=False, server_default=text("'300'"))
    max_JTG = Column(SMALLINT(6), nullable=False, server_default=text("'0'"))
    JTG_penalty_per_sec = Column(Float)
    scoring_altitude = Column(Enum('GPS', 'QNH'), nullable=False, server_default=text("'GPS'"))
    team_size = Column(INTEGER(4), nullable=False, server_default=text("'0'"))
    team_scoring = Column(TINYINT(1), nullable=False, server_default=text("'0'"))
    country_scoring = Column(TINYINT(1), nullable=False, server_default=text("'0'"))
    team_over = Column(INTEGER(2))


class TblLadder(Base):
    __tablename__ = 'tblLadder'

    ladder_id = Column(INTEGER(11), primary_key=True, autoincrement=True)
    ladder_name = Column(String(100), nullable=False)
    ladder_class = Column(Enum('PG', 'HG'), nullable=False, server_default=text("'PG'"))
    nation_code = Column(INTEGER(11), server_default=text("'380'"))
    date_from = Column(Date)
    date_to = Column(Date)
    external = Column(TINYINT(1), server_default=text("'0'"))


class TblParticipant(Base):
    __tablename__ = 'tblParticipant'
    __table_args__ = (
        Index('par_pil_id', 'pil_id', 'comp_id'),
    )

    par_id = Column(INTEGER(11), primary_key=True, autoincrement=True)
    comp_id = Column(INTEGER(11), ForeignKey('tblCompetition.comp_id'), index=True)
    civl_id = Column(INTEGER(10), index=True)
    pil_id = Column(INTEGER(11))
    ID = Column(INTEGER(4))
    name = Column(String(50))
    birthdate = Column(Date)
    sex = Column(Enum('M', 'F'), nullable=False, server_default=text("'M'"))
    nat = Column(CHAR(10))
    glider = Column(String(100))
    glider_cert = Column(String(20))
    parClass = Column(String(50))
    sponsor = Column(String(100))
    fai_valid = Column(TINYINT(1), nullable=False, server_default=text("'1'"))
    fai_id = Column(String(20))
    xcontest_id = Column(String(20))
    live_id = Column(String(10))
    team = Column(String(100))
    nat_team = Column(TINYINT(4), nullable=False, server_default=text("'1'"))
    status = Column(Enum('confirmed', 'wild card', 'waiting list', 'cancelled', 'waiting for payment'))
    ranking = Column(MEDIUMINT(9))
    paid = Column(TINYINT(1), server_default=text("'0'"))
    hours = Column(SMALLINT(6))


class TblRanking(Base):
    __tablename__ = 'tblRanking'

    rank_id = Column(INTEGER(11), primary_key=True, autoincrement=True)
    rank_name = Column(String(40), nullable=False)
    comp_class = Column(Enum('PG', 'HG', 'mixed'), nullable=False, server_default=text("'PG'"))


class TblRegion(Base):
    __tablename__ = 'tblRegion'

    reg_id = Column(INTEGER(11), primary_key=True, autoincrement=True)
    comp_id = Column(INTEGER(11))
    centre = Column(INTEGER(11))
    radius = Column(Float)
    description = Column(String(64), nullable=False)
    waypoint_file = Column(String(50), nullable=False)
    openair_file = Column(String(50), nullable=False)


class TblResultFile(Base):
    __tablename__ = 'tblResultFile'
    __table_args__ = (
        Index('ref_id', 'filename'),
    )

    ref_id = Column(INTEGER(11), primary_key=True, autoincrement=True)
    comp_id = Column(INTEGER(11), nullable=False)
    task_id = Column(INTEGER(11))
    created = Column(INTEGER(11), nullable=False)
    filename = Column(VARCHAR(80), index=True)
    status = Column(VARCHAR(255))
    active = Column(TINYINT(1), nullable=False, server_default=text("'0'"))


TblUserSession = Table(
    'tblUserSession', metadata,
    Column('user_id', INTEGER(11), nullable=False),
    Column('user_session', String(128)),
    Column('user_IP', String(32)),
    Column('session_start', TIMESTAMP, nullable=False, server_default=text("CURRENT_TIMESTAMP")),
    Column('session_end', TIMESTAMP, nullable=False, server_default=text("'0000-00-00 00:00:00'"))
)


class TblXContestCode(Base):
    __tablename__ = 'tblXContestCodes'

    xccSiteID = Column(INTEGER(11))
    xccSiteName = Column(String(40))
    xccToID = Column(INTEGER(11), primary_key=True)
    xccToName = Column(String(40), nullable=False)
    xccAlt = Column(INTEGER(11))
    xccISO = Column(String(2), nullable=False)
    xccCountryName = Column(String(42))


TblClasCertRank = Table(
    'tblClasCertRank', metadata,
    Column('cat_id', ForeignKey('tblClassification.cat_id', ondelete='CASCADE'), nullable=False, index=True),
    Column('cert_id', ForeignKey('tblCertification.cert_id'), index=True),
    Column('rank_id', ForeignKey('tblRanking.rank_id'), nullable=False, index=True)
)


class TblCompetition(Base):
    __tablename__ = 'tblCompetition'
    __table_args__ = (
        Index('comp_id', 'comp_id', 'comp_name', unique=True),
    )

    comp_id = Column(INTEGER(11), primary_key=True, autoincrement=True)
    comp_name = Column(String(100), nullable=False)
    comp_code = Column(String(8))
    comp_class = Column(Enum('PG', 'HG', 'mixed'), server_default=text("'PG'"))
    comp_last_update = Column(TIMESTAMP, nullable=False,
                              server_default=text("CURRENT_TIMESTAMP ON UPDATE CURRENT_TIMESTAMP"))
    comp_site = Column(String(100), nullable=False)
    date_from = Column(Date, nullable=False)
    date_to = Column(Date, nullable=False)
    time_offset = Column(MEDIUMINT(9), nullable=False, server_default=text("'0'"))
    MD_name = Column(String(100))
    contact = Column(String(100))
    cat_id = Column(ForeignKey('tblClassification.cat_id', ondelete='SET NULL'), index=True)
    sanction = Column(Enum('League', 'PWC', 'FAI 2', 'none', 'FAI 1'), nullable=False, server_default=text("'none'"))
    openair_file = Column(String(40))
    comp_type = Column(Enum('RACE', 'Route', 'Team-RACE'), server_default=text("'RACE'"))
    restricted = Column(TINYINT(1), server_default=text("'1'"))
    track_source = Column(String(40))
    stylesheet = Column(String(128))
    locked = Column(TINYINT(1), server_default=text("'0'"))
    external = Column(INTEGER(2), nullable=False, server_default=text("'0'"))
    website = Column(String(100))
    comp_path = Column(String(40))
    airspace_check = Column(TINYINT(1))
    check_launch = Column(Enum('on', 'off'), server_default=text("'off'"))
    igc_config_file = Column(String(80))
    self_register = Column(TINYINT(1))

    cat = relationship('TblClassification')
    ladders = relationship('TblLadder', secondary='tblLadderComp')


class TblCompAuth(Base):
    __tablename__ = 'tblCompAuth'

    user_id = Column(INTEGER(11), primary_key=True)
    comp_id = Column(INTEGER(11), ForeignKey("tblCompetition.comp_id"), primary_key=True,)
    user_auth = Column(Enum('read', 'write', 'admin', 'owner'), nullable=False, server_default=text("'read'"))
    comp = relationship(TblCompetition, backref='Auth')


TblLadderSeason = Table(
    'tblLadderSeason', metadata,
    Column('ladder_id', ForeignKey('tblLadder.ladder_id'), nullable=False, index=True),
    Column('season', INTEGER(6), nullable=False, index=True),
    Column('active', TINYINT(1), server_default=text("'1'")),
    Column('cat_id', ForeignKey('tblClassification.cat_id'), nullable=False, index=True),
    Column('overall_validity', Enum('all', 'ftv', 'round'), nullable=False, server_default=text("'ftv'")),
    Column('validity_param', Float, nullable=False)
)

TblRegionXCSites = Table(
    'tblRegionXCSites', metadata,
    Column('reg_id', ForeignKey('tblRegion.reg_id', ondelete='CASCADE'), nullable=False, index=True),
    Column('xccSiteID', INTEGER(11), nullable=False, index=True)
)

TblCompAirspaceCheck = Table(
    'tblCompAirspaceCheck', metadata,
    Column('comp_id', ForeignKey('tblCompetition.comp_id', ondelete='CASCADE'), nullable=False, unique=True),
    Column('notification_distance', SMALLINT(4), nullable=False, server_default=text("'100'")),
    Column('function', Enum('linear', 'non-linear'), nullable=False, server_default=text("'linear'")),
    Column('h_outer_limit', SMALLINT(4), nullable=False, server_default=text("'70'")),
    Column('h_boundary', SMALLINT(4), nullable=False, server_default=text("'0'")),
    Column('h_boundary_penalty', Float(3), nullable=False, server_default=text("'0.1'")),
    Column('h_inner_limit', SMALLINT(4), nullable=False, server_default=text("'-30'")),
    Column('h_max_penalty', Float(3), nullable=False, server_default=text("'1'")),
    Column('v_outer_limit', SMALLINT(4), nullable=False, server_default=text("'70'")),
    Column('v_boundary', SMALLINT(4), nullable=False, server_default=text("'0'")),
    Column('v_boundary_penalty', Float(3), nullable=False, server_default=text("'0.1'")),
    Column('v_inner_limit', SMALLINT(4), nullable=False, server_default=text("'30'")),
    Column('v_max_penalty', Float(3), nullable=False, server_default=text("'1'"))
)

TblLadderComp = Table(
    'tblLadderComp', metadata,
    Column('ladder_id', ForeignKey('tblLadder.ladder_id', ondelete='CASCADE'), index=True),
    Column('comp_id', ForeignKey('tblCompetition.comp_id', ondelete='CASCADE'), index=True)
)


class TblRegionWaypoint(Base):
    __tablename__ = 'tblRegionWaypoint'

    rwp_id = Column(INTEGER(11), primary_key=True, autoincrement=True)
    reg_id = Column(ForeignKey('tblRegion.reg_id'), index=True)
    name = Column(String(12), nullable=False)
    lat = Column(Float, nullable=False)
    lon = Column(Float, nullable=False)
    altitude = Column(SMALLINT(6), nullable=False)
    description = Column(String(64))
    old = Column(TINYINT(1), nullable=False, server_default=text("'0'"))
    xccSiteID = Column(INTEGER(11))
    xccToID = Column(INTEGER(11))

    reg = relationship('TblRegion')


class TblTask(Base):
    __tablename__ = 'tblTask'

    task_id = Column(INTEGER(11), primary_key=True, autoincrement=True)
    comp_id = Column(ForeignKey('tblCompetition.comp_id'), index=True)
    task_last_update = Column(TIMESTAMP, nullable=False,
                              server_default=text("CURRENT_TIMESTAMP ON UPDATE CURRENT_TIMESTAMP"))
    task_num = Column(TINYINT(4), nullable=False)
    task_name = Column(String(100))
    date = Column(Date, nullable=False)
    reg_id = Column(ForeignKey('tblRegion.reg_id'), index=True)
    window_open_time = Column(MEDIUMINT(9))
    window_close_time = Column(MEDIUMINT(9))
    check_launch = Column(Enum('on', 'off'), server_default=text("'off'"))
    start_time = Column(MEDIUMINT(9))
    start_close_time = Column(MEDIUMINT(9))
    SS_interval = Column(SMALLINT(6), nullable=False, server_default=text("'0'"))
    start_iteration = Column(TINYINT(4))
    task_deadline = Column(MEDIUMINT(9))
    stopped_time = Column(MEDIUMINT(9))
    tasResultsType = Column(String(20))
    task_type = Column(Enum('race', 'elapsed time', 'free distance', 'distance with bearing'),
                       server_default=text("'race'"))
    distance = Column(Float)
    opt_dist = Column(Float)
    opt_dist_to_SS = Column(Float)
    opt_dist_to_ESS = Column(Float)
    SS_distance = Column(Float)
    launch_valid = Column(TINYINT(1), server_default=text("'1'"))
    time_offset = Column(MEDIUMINT(9))
    formula_distance = Column(Enum('on', 'difficulty', 'off'))
    formula_departure = Column(Enum('leadout', 'departure', 'off'))
    formula_arrival = Column(Enum('position', 'time', 'off'))
    formula_time = Column(Enum('on', 'off'))
    arr_alt_bonus = Column(Float)
    max_JTG = Column(SMALLINT(6))
    no_goal_penalty = Column(Float)
    tolerance = Column(Float)
    airspace_check = Column(TINYINT(1))
    openair_file = Column(String(40))
    QNH = Column(Float, nullable=False, server_default=text("'1013.25'"))
    comment = Column(Text)
    locked = Column(TINYINT(3), nullable=False, server_default=text("'0'"))
    task_path = Column(String(40))

    reg = relationship('TblRegion')
    comp = relationship('TblCompetition')
    Results = relationship('TblTaskResult')
    igc_config_file = Column(String(80))
    # comp = relationship('TblCompetition', backref="tasks", lazy='subquery')
    # Results = relationship('TblTaskResult', backref="task")


class TblTaskResult(Base):
    __tablename__ = 'tblTaskResult'
    __table_args__ = (
        Index('track_id', 'task_id', 'par_id', unique=True),
    )

    track_id = Column(INTEGER(11), primary_key=True, autoincrement=True)
    task_id = Column(ForeignKey('tblTask.task_id', ondelete='SET NULL'), index=True)
    par_id = Column(INTEGER(11), ForeignKey('tblParticipant.par_id'), index=True)
    track_last_update = Column(TIMESTAMP, nullable=False,
                               server_default=text("CURRENT_TIMESTAMP ON UPDATE CURRENT_TIMESTAMP"))
    track_file = Column(String(255))
    g_record = Column(TINYINT(4), server_default=text("'1'"))
    distance_flown = Column(Float)
    first_time = Column(MEDIUMINT(9), nullable=False, server_default=text("'0'"))
    real_start_time = Column(MEDIUMINT(9), nullable=False, server_default=text("'0'"))
    SSS_time = Column(MEDIUMINT(9), nullable=False, server_default=text("'0'"))
    ESS_time = Column(MEDIUMINT(9), nullable=False, server_default=text("'0'"))
    goal_time = Column(MEDIUMINT(9), nullable=False, server_default=text("'0'"))
    last_time = Column(MEDIUMINT(9), nullable=False, server_default=text("'0'"))
    speed = Column(Float)
    waypoints_made = Column(TINYINT(4))
    ESS_altitude = Column(SMALLINT(6), nullable=False, server_default=text("'0'"))
    goal_altitude = Column(SMALLINT(6), nullable=False, server_default=text("'0'"))
    max_altitude = Column(SMALLINT(6), nullable=False, server_default=text("'0'"))
    last_altitude = Column(SMALLINT(6), server_default=text("'0'"))
    landing_time = Column(MEDIUMINT(9), nullable=False, server_default=text("'0'"))
    landing_altitude = Column(SMALLINT(6), nullable=False, server_default=text("'0'"))
    result_type = Column(Enum('abs', 'dnf', 'lo', 'goal', 'mindist'), server_default=text("'lo'"))
    penalty = Column(Float)
    comment = Column(Text)
    place = Column(SMALLINT(6))
    distance_score = Column(Float)
    time_score = Column(Float)
    arrival_score = Column(Float)
    departure_score = Column(Float)
    score = Column(Float)
    lead_coeff = Column(Float)
    fixed_LC = Column(Float)

    # Participants = relationship('TblParticipant', backref="taskresults", lazy="subquery")
    Participants = relationship('TblParticipant')


class TblNotification(Base):
    __tablename__ = 'tblNotification'

    not_id = Column(INTEGER(11), primary_key=True)
    track_id = Column(ForeignKey('tblTaskResult.track_id'), nullable=False, index=True)
    notification_type = Column(Enum('admin', 'track', 'jtg', 'airspace'), nullable=False, server_default=text("'admin'"))
    flat_penalty = Column(Float(8), nullable=False, server_default=text("'0.0000'"))
    percentage_penalty = Column(Float(5), nullable=False, server_default=text("'0.0000'"))
    comment = Column(String(80))

    track = relationship('TblTaskResult')


class TblTaskWaypoint(Base):
    __tablename__ = 'tblTaskWaypoint'

    wpt_id = Column(INTEGER(11), primary_key=True, autoincrement=True)
    task_id = Column(ForeignKey('tblTask.task_id', ondelete='SET NULL'), index=True)
    rwp_id = Column(ForeignKey('tblRegionWaypoint.rwp_id', ondelete='SET NULL'), index=True)
    num = Column(TINYINT(4), nullable=False)
    name = Column(CHAR(6), nullable=False)
    lat = Column(Float, nullable=False)
    lon = Column(Float, nullable=False)
    altitude = Column(SMALLINT(6), nullable=False, server_default=text("'0'"))
    description = Column(String(80))
    time = Column(MEDIUMINT(9))
    type = Column(Enum('waypoint', 'launch', 'speed', 'endspeed', 'goal'), index=True,
                  server_default=text("'waypoint'"))
    how = Column(Enum('entry', 'exit'), server_default=text("'entry'"))
    shape = Column(Enum('circle', 'semicircle', 'line'), server_default=text("'circle'"))
    angle = Column(SMALLINT(6))
    radius = Column(MEDIUMINT(9))
    ssr_lat = Column(Float)
    ssr_lon = Column(Float)
    partial_distance = Column(Float)

    rwp = relationship('TblRegionWaypoint')
    task = relationship('TblTask')
<|MERGE_RESOLUTION|>--- conflicted
+++ resolved
@@ -37,11 +37,7 @@
                       Column('airspace_check', TINYINT(1)),
                       Column('check_launch', Enum('on', 'off'), server_default=text("'off'")),
                       Column('igc_config_file', String(80)),
-<<<<<<< HEAD
-                      Column('self_register', TINYINT(1)),
-=======
                       Column('self_register', TINYINT(1), server_default=text("'0'")),
->>>>>>> 1656a527
                       Column('formula_type', String(10)),
                       Column('formula_version', INTEGER(8)),
                       Column('formula_name', String(50)),
