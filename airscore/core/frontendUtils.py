--- conflicted
+++ resolved
@@ -912,11 +912,8 @@
 
 def get_task_result_file_list(taskid: int, comp_id: int) -> dict:
     from db.tables import TblResultFile as R
-<<<<<<< HEAD
 
     files = []
-=======
->>>>>>> 7e56b185
     with db_session() as db:
         task_results = db.query(R.created, R.filename, R.status, R.active, R.ref_id).filter_by(task_id=taskid).all()
         comp_results = db.query(R.created, R.filename, R.status, R.active, R.ref_id).filter(R.comp_id == comp_id,
@@ -1321,14 +1318,8 @@
 
 
 def full_rescore(taskid: int, background=False, status=None, autopublish=None, compid=None, user=None):
-<<<<<<< HEAD
-    from comp import Comp
-    from result import publish_result, unpublish_result
     from task import Task
 
-=======
-    from task import Task
->>>>>>> 7e56b185
     task = Task.read(taskid)
     if background:
         print = partial(print_to_sse, id=None, channel=user)
@@ -1694,18 +1685,13 @@
         comp_choices.append((file['filename'], f'{published} - {status}' if status else f'{published}'))
     comp_choices.reverse()
 
-<<<<<<< HEAD
-    return {
-        'choices': choices,
-        'header': header,
-        'active': active,
-        'comp_header': comp_header,
-        'display_comp_unpublish': display_comp_unpublish,
+    return {'task_choices': task_choices,
+            'task_header': task_header,
+            'task_active': task_active,
+            'comp_choices': comp_choices,
+            'comp_header': comp_header,
+            'comp_active': comp_active
     }
-=======
-    return {'task_choices': task_choices, 'task_header': task_header, 'task_active': task_active,
-            'comp_choices': comp_choices, 'comp_header': comp_header, 'comp_active': comp_active}
->>>>>>> 7e56b185
 
 
 def get_region_waypoints(reg_id: int, region=None, openair_file: str = None) -> tuple:
@@ -1753,6 +1739,7 @@
 def publish_comp_result(comp_id: int, filename: str) -> bool:
     """Unpublish any active result, and publish the given one"""
     from result import publish_result, unpublish_result
+
     try:
         unpublish_result(comp_id, comp=True)
         publish_result(filename)
@@ -1765,7 +1752,6 @@
 def update_comp_result(comp_id: int, status: str = None, name_suffix: str = None) -> tuple:
     """Unpublish any active result, and creates a new one"""
     from comp import Comp
-    from result import publish_result, unpublish_result
 
     try:
         _, ref_id, filename, timestamp = Comp.create_results(comp_id, status=status, name_suffix=name_suffix)
@@ -1776,14 +1762,14 @@
 
 
 def task_has_valid_results(task_id: int) -> bool:
+
     from db.tables import TblTaskResult as TR
-
     return bool(TR.get_task_flights(task_id))
 
 
 def get_task_info(task_id: int) -> dict:
+
     from task import Task
-
     result = {}
     task = Task.read(task_id)
     if task:
