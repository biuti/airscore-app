from db.tables import TblCompetition, TblTask, TblCompAuth, TblRegion, TblRegionWaypoint, TblTaskWaypoint
from route import Turnpoint
from sqlalchemy.orm import aliased
from flask import jsonify
from db.conn import db_session
import datetime
import ruamel.yaml
from sqlalchemy import func
from pathlib import Path
import jsonpickle
from Defines import MAPOBJDIR, IGCPARSINGCONFIG, track_formats
from map import make_map
from sqlalchemy.exc import SQLAlchemyError
from calcUtils import sec_to_time
from os import scandir, path, environ
import requests
from flask_sse import sse
from functools import partial
import json


def get_comps():
    c = aliased(TblCompetition)

    with db_session() as db:
        comps = (db.query(c.comp_id, c.comp_name, c.comp_site,
                                  c.comp_class, c.sanction, c.comp_type, c.date_from,
                                  c.date_to, func.count(TblTask.task_id))
                 .outerjoin(TblTask, c.comp_id == TblTask.comp_id)
                 .group_by(c.comp_id))

    all_comps = []
    now = datetime.datetime.now().date()
    for c in comps:
        comp = list(c)
        if comp[5] == 'RACE' or comp[5] == 'Route':
            compid = comp[0]
            name = comp[1]
            comp[1] = f'<a href="/competition/{compid}">{name}</a>'
        # else:
        # comp['comp_name'] = "<a href=\"comp_overall.html?comp_id=$id\">" . $row['comp_name'] . '</a>';
        if comp[3] == "PG" or "HG":
            hgpg = comp[3]
            comp[3] = f'<img src="/static/img/{hgpg}.png" width="100%" height="100%"</img>'
        else:
            comp[3] = ''
        if comp[4] != 'none' and comp[4] != '':
            comp[5] = comp[5] + ' - ' + comp[4]
        starts = comp[6]
        ends = comp[7]
        if starts > now:
            comp.append(f"Starts in {(starts - now).days} day(s)")
        elif ends < now:
            comp.append('Finished')
        else:
            comp.append('Running')

        comp[6] = comp[6].strftime("%Y-%m-%d")
        comp[7] = comp[7].strftime("%Y-%m-%d")
        del comp[4]
        del comp[0]
        all_comps.append(comp)
    return jsonify({'data': all_comps})


def get_admin_comps(current_userid):
    """get a list of all competitions in the DB and flag ones where owner is current user"""
    c = aliased(TblCompetition)
    ca = aliased(TblCompAuth)
    with db_session() as db:
        comps = (db.query(c.comp_id, c.comp_name, c.comp_site,
                                  c.date_from,
                                  c.date_to, func.count(TblTask.task_id), ca.user_id)
                 .outerjoin(TblTask, c.comp_id == TblTask.comp_id).outerjoin(ca)
                 .filter(ca.user_auth == 'owner')
                 .group_by(c.comp_id))

    all_comps = []
    for c in comps:
        comp = list(c)
        comp[1] = f'<a href="/users/comp_settings_admin/{comp[0]}">{comp[1]}</a>'
        comp[3] = comp[3].strftime("%Y-%m-%d")
        comp[4] = comp[4].strftime("%Y-%m-%d")
        if int(comp[6]) == current_userid:
            comp[6] = 'delete'
        else:
            comp[6] = ''
        all_comps.append(comp)
    return jsonify({'data': all_comps})


def get_task_list(comp):
    tasks = comp.get_tasks_details()
    max_task_num = 0
    last_region = 0
    for task in tasks:
        taskid = task['task_id']
        tasknum = task['task_num']
        if int(tasknum) > max_task_num:
            max_task_num = int(tasknum)
            last_region = task['reg_id']
        # if task['task_name'] is None or task['task_name'] == '':
        #     task['task_name'] = f'Task {tasknum}'
        task['num'] = f"Task {tasknum}"
        # task['link'] = f'<a href="/users/task_admin/{taskid}">Task {tasknum}</a>'
        task['opt_dist'] = 0 if not task['opt_dist'] else round(task['opt_dist'] / 1000, 2)
        task['opt_dist'] = f"{task['opt_dist']} km"
        if task['comment'] is None:
            task['comment'] = ''
        task['date'] = task['date'].strftime('%d/%m/%y')
    return {'next_task': max_task_num + 1, 'last_region': last_region, 'tasks': tasks}


def get_task_turnpoints(task):
    turnpoints = task.read_turnpoints()
    max_n = 0
    total_dist = 0
    for tp in turnpoints:
        tp['original_type'] = tp['type']
        tp['partial_distance'] = '' if not tp['partial_distance'] else round(tp['partial_distance'] / 1000, 2)
        if int(tp['num']) > max_n:
            max_n = int(tp['num'])
            total_dist = tp['partial_distance']
        if tp['type'] == 'speed':
            if tp['how'] == 'entry':
                tp['type'] = 'SSS - Out/Enter'
            else:
                tp['type'] = 'SSS - In/Exit'
        elif tp['type'] == 'endspeed':
            tp['type'] = 'ESS'
        elif tp['type'] == 'goal':
            if tp['shape'] == 'circle':
                tp['type'] = 'Goal Cylinder'
            else:
                tp['type'] = 'Goal Line'
        else:
            tp['type'] = tp['type'].capitalize()
    if total_dist == '':
        total_dist = 'Distance not yet calculated'
    else:
        total_dist = str(total_dist) + "km"
    # max_n = int(math.ceil(max_n / 10.0)) * 10
    max_n += 1

    task_file = Path(MAPOBJDIR, 'tasks', str(task.task_id) + '.task')
    if task_file.is_file():
        with open(task_file, 'r') as f:
            data = jsonpickle.decode(f.read())
            task_coords = data['task_coords']
            map_turnpoints = data['turnpoints']
            short_route = data['short_route']
            goal_line = data['goal_line']
            tolerance = data['tolerance']
            bbox = data['bbox']
            layer = {'geojson': None, 'bbox': bbox}
            task_map = make_map(layer_geojson=layer, points=task_coords, circles=map_turnpoints, polyline=short_route,
                                goal_line=goal_line, margin=tolerance)
            task_map = task_map._repr_html_()

    else:
        task_map = None

    return {'turnpoints': turnpoints, 'next_number': max_n, 'distance': total_dist, 'map': task_map}


def get_comp_regions(compid: int):
    """Gets a list of dicts of: if defines.yaml waypoint library function is on - all regions
    otherwise only the regions with their comp_id field set the the compid parameter"""
    import Defines
    import region
    if Defines.WAYPOINT_AIRSPACE_FILE_LIBRARY:
        return region.get_all_regions()
    else:
        return region.get_comp_regions_and_wpts(compid)


def get_region_choices(compid: int):
    """gets a list of regions to be used in frontend select field (choices) and details of each region (details)"""
    regions = get_comp_regions(compid)
    choices = []
    details = {}
    for region in regions['regions']:
        choices.append((region['reg_id'], region['name']))
        details[region['reg_id']] = region
    return choices, details


def get_waypoint_choices(reg_id: int):
    import region
    wpts = region.get_region_wpts(reg_id)
    choices = []
    details = []

    for wpt in wpts:
        choices.append((wpt['rwp_id'], wpt['name'] + ' - ' + wpt['description']))
        wpt['Class'] = wpt['name'][0]
        details.append(wpt)

    return choices, details


def get_pilot_list_for_track_management(taskid: int):
    from db.tables import TblTaskResult as R, TblParticipant as P, TblTask as T
    with db_session() as db:
        results = db.query(R.goal_time, R.track_file, R.track_id, R.result_type, R.distance_flown,
                                   R.ESS_time, R.SSS_time, R.par_id).filter(
            R.task_id == taskid).subquery()
        pilots = db.query(T.task_id, P.name, P.ID, P.par_id, results.c.track_id, results.c.SSS_time,
                                  results.c.ESS_time,
                                  results.c.distance_flown, results.c.track_file, results.c.result_type) \
            .outerjoin(P, T.comp_id == P.comp_id).filter(T.task_id == taskid) \
            .outerjoin(results, results.c.par_id == P.par_id).all()

        if pilots:
            pilots = [row._asdict() for row in pilots]

    all_data = []
    for pilot in pilots:
        time = ''
        data = {}
        data['ID'] = pilot['ID']
        data['name'] = pilot['name']
        data['par_id'] = pilot['par_id']
        data['track_id'] = pilot['track_id']
        if pilot['ESS_time']:
            time = sec_to_time(pilot['ESS_time'] - pilot['SSS_time'])
        if pilot['result_type'] == 'goal':
            data['Result'] = f'Goal {time}'
        elif pilot['result_type'] == 'lo':
            data['Result'] = f"LO {round(pilot['distance_flown'] / 1000, 2)}"
        elif pilot['result_type'] is None:
            data['Result'] = "Not Yet Processed"
        elif pilot['result_type'] == "mindist":
            data['Result'] = "Min Dist"
        else:
            data['Result'] = pilot['result_type'].upper()
        if pilot['track_file']:  # if there is a track, make the result a link to the map
            trackid = data['track_id']
            result = data['Result']
            data['Result'] = f'<a href="/map/{trackid}-{taskid}">{result}</a>'
        all_data.append(data)
    return all_data


def get_waypoint(wpt_id=None, rwp_id=None):
    """reads waypoint from tblTaskWaypoint or tblRegionWaypoint depending on input and returns Turnpoint object"""
    if not (wpt_id or rwp_id):
        return None
    with db_session() as db:
        if wpt_id:
            result = db.query(TblTaskWaypoint).get(wpt_id)
        else:
            result = db.query(TblRegionWaypoint).get(rwp_id)
        tp = Turnpoint()
        result.populate(tp)
    return tp


def save_turnpoint(task_id: int, turnpoint: Turnpoint):
    """save turnpoint in a task- for frontend"""
    if not (type(task_id) is int and task_id > 0):
        print("task not present in database ", task_id)
        return None
    with db_session() as db:
        if not turnpoint.wpt_id:
            '''add new taskWaypoint'''
            # tp = TblTaskWaypoint(**turnpoint.as_dict())
            tp = TblTaskWaypoint()
            db.populate_row(tp, turnpoint)
            db.add(tp)
            db.flush()
        else:
            '''update taskWaypoint'''
            tp = db.query(TblTaskWaypoint).get(turnpoint.wpt_id)
            if tp:
                for k, v in turnpoint.as_dict().items():
                    if hasattr(tp, k):
                        setattr(tp, k, v)
            db.flush()
        return 1


def allowed_tracklog(filename, extension=track_formats):
    if "." not in filename:
        return False

    # Split the extension from the filename
    ext = filename.rsplit(".", 1)[1]

    # Check if the extension is allowed (make everything uppercase)
    if ext.upper() in [e.upper() for e in extension]:
        return True
    else:
        return False


def allowed_tracklog_filesize(filesize, size=5):
    """check if tracklog exceeds maximum file size for tracklog (5mb)"""
    if int(filesize) <= size * 1024 * 1024:
        return True
    else:
        return False


<<<<<<< HEAD
def process_igc(task_id: int, par_id: int, tracklog):
    from pilot.track import create_igc_filename
    from calcUtils import epoch_to_date
=======
def process_igc(task_id, par_id, tracklog):
    from track import Track, create_igc_filename, igc_parsing_config_from_yaml
    from flightresult import FlightResult
>>>>>>> 57c7687d
    from airspace import AirspaceCheck
    from igc_lib import Flight
    from task import Task
    from pilot.flightresult import FlightResult

    pilot = FlightResult.read(par_id, task_id)
    if pilot.name:
        task = Task.read(task_id)
        filename, fullname = create_igc_filename(task.file_path, task.date, pilot.name)
        tracklog.save(fullname)
        pilot.track_file = filename
    else:
        return None, None

    """import track"""
<<<<<<< HEAD
    # track = Track(track_file=fullname, par_id=pilot.par_id)
    flight = Flight.create_from_file(fullname)
=======
    pilot.track = Track(track_file=fullname, par_id=pilot.par_id)
    FlightParsingConfig = igc_parsing_config_from_yaml(task.igc_config_file)
    pilot.track.flight = Flight.create_from_file(fullname, config_class=FlightParsingConfig)
>>>>>>> 57c7687d
    """check result"""
    if not flight:
        error = f"for {pilot.name} - Track is not a valid track file"
        return None, error
    elif not epoch_to_date(flight.date_timestamp) == task.date:
        error = f"for {pilot.name} - Track has a different date from task date"
        return None, error
    else:
        print(f"pilot {pilot.par_id} associated with track {pilot.track_file} \n")

        """checking track against task"""
        if task.airspace_check:
            airspace = AirspaceCheck.from_task(task)
        else:
            airspace = None
        pilot.check_flight(flight, task, airspace_obj=airspace)
        print(f"track verified with task {task.task_id}\n")
        """adding track to db"""
        pilot.to_db()
        time = ''
        data = {'par_id': pilot.par_id, 'track_id': pilot.track_id}
        if pilot.goal_time:
            time = sec_to_time(pilot.ss_time)
        if pilot.result_type == 'goal':
            data['Result'] = f'Goal {time}'
        elif pilot.result_type == 'lo':
            data['Result'] = f"LO {round(pilot.distance / 1000, 2)}"
        if pilot.track_id:  # if there is a track, make the result a link to the map
            trackid = data['track_id']
            result = data['Result']
            data['Result'] = f'<a href="/map/{trackid}-{task.task_id}">{result}</a>'
    return data, None


<<<<<<< HEAD
def save_igc_background(task_id: int, par_id: int, tracklog, user):
    from task import Task
    from pilot.track import create_igc_filename
    from pilot.flightresult import FlightResult

    pilot = FlightResult.read(par_id, task_id)
=======
def save_igc_background(task_id, par_id, tracklog, user, check_g_record=False):
    from task import Task
    from track import create_igc_filename, validate_G_record
    from pilot import Pilot

    pilot = Pilot.read(par_id, task_id)
    print = partial(print_to_sse, id=par_id, channel=user)
>>>>>>> 57c7687d
    if pilot.name:
        task = Task.read(task_id)
        filename, fullname = create_igc_filename(task.file_path, task.date, pilot.name)
        tracklog.save(fullname)
        print('|open_modal')
        print('***************START*******************')
        if check_g_record:
            print('Checking G-Record...')
            validation = validate_G_record(fullname)
            if validation == 'FAILED':
                print('G-Record not valid')
                data = {'par_id': pilot.par_id, 'track_id': pilot.track_id, 'Result': ''}
                print(json.dumps(data) + '|g_record_fail')
                return None, None
            if validation == 'ERROR':
                print('Error trying to validate G-Record')
                return None, None
            if validation == 'PASSED':
                print('G-Record is valid')
        print(f'IGC file saved: {fullname.split("/")[-1]}')
    else:
        return None, None

    return filename, fullname


<<<<<<< HEAD
def process_igc_background(task_id: int, par_id: int, filename, full_file_name, user):
    from calcUtils import epoch_to_date
    from pilot.flightresult import FlightResult
    from airspace import AirspaceCheck
    from igc_lib import Flight
    from task import Task
    import json
    pilot = FlightResult.read(par_id, task_id)
=======
def process_igc_background(task_id, par_id, filename, full_file_name, user):
    from track import Track, igc_parsing_config_from_yaml
    from flightresult import FlightResult
    from airspace import AirspaceCheck
    from igc_lib import Flight
    from task import Task
    from pilot import Pilot
    pilot = Pilot.read(par_id, task_id)
>>>>>>> 57c7687d
    task = Task.read(task_id)
    print = partial(print_to_sse, id=par_id, channel=user)

    """import track"""
<<<<<<< HEAD
    # pilot.track = Track(track_file=filename, par_id=pilot.par_id)
    flight = Flight.create_from_file(full_file_name)
=======
    pilot.track = Track(track_file=filename, par_id=pilot.par_id)
    FlightParsingConfig = igc_parsing_config_from_yaml(task.igc_config_file)
    pilot.track.flight = Flight.create_from_file(full_file_name,  config_class=FlightParsingConfig)
    data = {'par_id': pilot.par_id, 'track_id': pilot.track_id, 'Result': 'Not Yet Processed'}
>>>>>>> 57c7687d
    """check result"""
    if not flight:
        print(f"for {pilot.name} - Track is not a valid track file")
        print(json.dumps(data) + '|result')
        return None
<<<<<<< HEAD
    elif not epoch_to_date(flight.date_timestamp) == task.date:
=======
    if not pilot.flight.valid:
        print(f'IGC does not meet quality standard set by igc parsing config. Notes:{pilot.flight.notes}')
        print(json.dumps(data) + '|result')
        return None
    if not pilot.track.date == task.date:
>>>>>>> 57c7687d
        print(f"for {pilot.name} - Track has a different date from task date")
        print(json.dumps(data) + '|result')
        return None
    else:
<<<<<<< HEAD
        print(f"pilot {pilot.par_id} associated with track {filename} \n")
        pilot.track_file = filename
=======
        print(f"pilot {pilot.track.par_id} associated with track {pilot.track.filename} \n")
>>>>>>> 57c7687d
        """checking track against task"""
        if task.airspace_check:
            airspace = AirspaceCheck.from_task(task)
        else:
            airspace = None
        pilot.check_flight(flight, task, airspace_obj=airspace, print=print)
        print(f"track verified with task {task.task_id}\n")
        """adding track to db"""
        pilot.to_db()
        time = ''
<<<<<<< HEAD
        data = {'par_id': pilot.par_id, 'track_id': pilot.track_id}
        if pilot.goal_time:
            time = sec_to_time(pilot.ESS_time - pilot.SSS_time)
        if pilot.result_type == 'goal':
=======

        if pilot.result.goal_time:
            time = sec_to_time(pilot.result.ESS_time - pilot.result.SSS_time)
        if pilot.result.result_type == 'goal':
>>>>>>> 57c7687d
            data['Result'] = f'Goal {time}'
        elif pilot.result_type == 'lo':
            data['Result'] = f"LO {round(pilot.distance / 1000, 2)}"
        if pilot.track_id:  # if there is a track, make the result a link to the map
            trackid = data['track_id']
            result = data['Result']
            data['Result'] = f'<a href="/map/{trackid}-{task.task_id}">{result}</a>'
        print(data['Result'])
        print(json.dumps(data) + '|result')
        print('***************END****************')
    return None


def unzip_igc(zipfile):
    """split function for background in production"""
    from trackUtils import extract_tracks
    from tempfile import mkdtemp
    from os import chmod
    from Defines import TEMPFILES

    """create a temporary directory"""
    # with TemporaryDirectory() as tracksdir:
    tracksdir = mkdtemp(dir=TEMPFILES)
    # make readable and writable by other users as background runs in another container
    chmod(tracksdir, 0o775)

    error = extract_tracks(zipfile, tracksdir)
    if error:
        print(f"An error occurred while dealing with file {zipfile}")
        return None
    return tracksdir


<<<<<<< HEAD
def process_igc_from_zip(taskid: int, tracksdir, user):
=======
def process_igc_from_zip(taskid, tracksdir, user, check_g_record=False):
>>>>>>> 57c7687d
    """function split for background use.
    tracksdir is a temp dir that will be deleted at the end of the function"""
    from task import Task
    from trackUtils import get_tracks, assign_and_import_tracks
    from shutil import rmtree
    print = partial(print_to_sse, id=None, channel=user)
    print('|open_modal')
    task = Task.read(taskid)
    if task.opt_dist == 0:
        print('task not optimised.. optimising')
        task.calculate_optimised_task_length()
    tracks = get_tracks(tracksdir)
    """find valid tracks"""
    if tracks is None:
        print(f"There are no valid tracks in zipfile")
        return None

    """associate tracks to pilots and import"""
    assign_and_import_tracks(tracks, task, user=user, check_g_record=check_g_record, print=print)
    rmtree(tracksdir)
    print('|reload')
    return 'Success'


def process_igc_zip(task, zipfile):
    from trackUtils import extract_tracks, get_tracks, assign_and_import_tracks
    from tempfile import TemporaryDirectory

    if task.opt_dist == 0:
        print('task not optimised.. optimising')
        task.calculate_optimised_task_length()

    """create a temporary directory"""
    with TemporaryDirectory() as tracksdir:
        error = extract_tracks(zipfile, tracksdir)
        if error:
            print(f"An error occurred while dealing with file {zipfile} \n")
            return None
        """find valid tracks"""
        tracks = get_tracks(tracksdir)
        if tracks is None:
            print(f"There are no valid tracks in zipfile {zipfile}, or all pilots are already been scored \n")
            return None

        """associate tracks to pilots and import"""
        assign_and_import_tracks(tracks, task)
        return 'Success'


def get_task_result_file_list(taskid: int):
    from db.tables import TblResultFile as R
    with db_session() as db:
        rows = db.query(R.created, R.filename, R.status, R.active, R.ref_id).filter_by(task_id=taskid).all()
        if rows:
            files = [row._asdict() for row in rows]
        return files


def number_of_tracks_processed(taskid: int):
    from db.tables import TblTaskResult as R, TblParticipant as P, TblTask as T
    from sqlalchemy import func
    with db_session() as db:
        results = db.query(func.count()).filter(R.task_id == taskid).scalar()
        pilots = db.query(func.count(P.par_id)).outerjoin(T, P.comp_id == T.comp_id).filter(
            T.task_id == taskid).scalar()
    return results, pilots


def get_score_header(files, offset):
    import time
    active_published = None
    active_status = None
    active = None
    header = "This task has not been scored"
    offset = (int(offset) / 60 * -1) * 3600
    for file in files:
        published = time.ctime(file['created'] + offset)
        if int(file['active']) == 1:
            active_published = published
            active_status = file['status']
            active = file['filename']
    if active_published:
        header = f"Published result ran: {active_published} Status: {active_status}"
    elif len(files) > 0:
        header = "No published results"
    return header, active


def get_comp_admins(compid_or_taskid: int, task_id=False):
    """returns owner and list of admins takes compid by default or taskid if taskid is True"""
    from db.tables import TblCompAuth as CA
    from airscore.user.models import User
    with db_session() as db:
        if task_id:
            taskid = compid_or_taskid
            all_admins = db.query(User.id, User.username, User.first_name, User.last_name, CA.user_auth) \
                .join(CA, User.id == CA.user_id).join(TblTask, CA.comp_id == TblTask.comp_id).filter(
                TblTask.task_id == taskid,
                CA.user_auth.in_(('owner', 'admin'))).all()
        else:
            compid = compid_or_taskid
            all_admins = db.query(User.id, User.username, User.first_name, User.last_name, CA.user_auth) \
                .join(CA, User.id == CA.user_id).filter(CA.comp_id == compid,
                                                        CA.user_auth.in_(('owner', 'admin'))).all()
        if all_admins:
            all_admins = [row._asdict() for row in all_admins]
        admins = []
        all_ids = []
        owner = None
        for admin in all_admins:
            all_ids.append(admin['id'])
            if admin['user_auth'] == 'owner':
                del admin['user_auth']
                owner = admin
            else:
                del admin['user_auth']
                admins.append(admin)
    return owner, admins, all_ids


def set_comp_admin(compid: int, userid, owner=False):
    from db.tables import TblCompAuth as CA
    auth = 'owner' if owner else 'admin'
    with db_session() as db:
            admin = CA(user_id=userid, comp_id=compid, user_auth=auth)
            db.add(admin)
            db.flush()
    return True


def get_all_admins():
    """returns a list of all admins in the system"""
    from airscore.user.models import User
    with db_session() as db:
        all_admins = db.query(User.id, User.username, User.first_name, User.last_name) \
            .filter(User.is_admin == 1).all()
        if all_admins:
            all_admins = [row._asdict() for row in all_admins]
        return all_admins


def update_airspace_file(old_filename, new_filename):
    """change the name of the openair file in all regions it is used."""
    R = aliased(TblRegion)
    with db_session() as db:
        db.query(R).filter(R.openair_file == old_filename).update({R.openair_file: new_filename},
                                                                          synchronize_session=False)
        db.commit()
    return True


# def save_waypoint_file(file):
#     from Defines import WAYPOINTDIR, AIRSPACEDIR
#     full_file_name = path.join(WAYPOINTDIR, filename)


def get_non_registered_pilots(compid: int):
    from db.tables import TblParticipant, PilotView

    p = aliased(TblParticipant)
    pv = aliased(PilotView)

    with db_session() as db:
        '''get registered pilots'''
        reg = db.query(p.pil_id).filter(p.comp_id == compid).subquery()
        non_reg = db.query(pv.pil_id, pv.civl_id, pv.first_name, pv.last_name). \
            filter(reg.c.pil_id == None). \
            outerjoin(reg, reg.c.pil_id == pv.pil_id). \
            order_by(pv.first_name, pv.last_name).all()

        non_registered = [row._asdict() for row in non_reg]
    return non_registered


def get_igc_parsing_config_file_list():
    yaml = ruamel.yaml.YAML()
    configs = []
    choices = []
    for file in scandir(IGCPARSINGCONFIG):
        if file.name.endswith(".yaml"):
            with open(file.path) as fp:
                config = yaml.load(fp)
            configs.append({'file': file.name, 'name': file.name[:-5], 'description': config['description'],
                            'editable': config['editable']})
            choices.append((file.name[:-5], file.name[:-5]))
    return choices, configs


def get_comps_with_igc_parsing(igc_config):
    from db.tables import TblCompetition

    c = aliased(TblCompetition)
    with db_session() as db:
        return db.query(c.comp_id).filter(c.igc_config_file == igc_config).all()


def get_comp_info(compid: int, task_ids=None):
    if task_ids is None:
        task_ids = []
    c = aliased(TblCompetition)
    t = aliased(TblTask)

    with db_session() as db:
        non_scored_tasks = (db.query(t.task_id.label('id'),
                                             t.task_name,
                                             t.date,
                                             t.task_type,
                                             t.opt_dist,
                                             t.comment).filter(t.comp_id == compid, t.task_id.notin_(task_ids))
                            .order_by(t.date.desc()).all())

        competition_info = (db.query(
            c.comp_id,
            c.comp_name,
            c.comp_site,
            c.date_from,
            c.date_to,
            c.self_register,
            c.website).filter(c.comp_id == compid).one())
    comp = competition_info._asdict()

    return comp, non_scored_tasks


def get_participants(compid: int, source='all'):
    """get all registered pilots for a comp.
    Compid: comp_id
    source: all: all participants
            internal: only participants from pilot table (with pil_id)
            external: only participants not in pilot table (without pil_id)"""
    from compUtils import get_participants
    from formula import Formula
    pilots = get_participants(compid)
    pilot_list = []
    external = 0
    for pilot in pilots:
        if pilot.nat_team == 1:
            pilot.nat_team = '✓'
        else:
            pilot.nat_team = None
        if pilot.paid == 1:
            pilot.paid = 'Y'
        else:
            pilot.paid = 'N'
        if source == 'all' or source == 'internal':
            if pilot.pil_id:
                pilot_list.append(pilot.as_dict())
        if source == 'all' or source == 'external':
            if not pilot.pil_id:
                external += 1
                pilot_list.append(pilot.as_dict())
    formula = Formula.read(compid)
    teams = {'country_scoring': formula.country_scoring, 'max_country_size': formula.max_country_size,
             'country_size': formula.country_size, 'team_scoring': formula.team_scoring, 'team_size': formula.team_size,
             'max_team_size': formula.max_team_size}
    return pilot_list, external, teams


def check_team_size(compid: int, nat=False):
    """Checks that the number of pilots in a team don't exceed the allowed number"""
    from formula import Formula
    from db.tables import TblParticipant as P
    formula = Formula.read(compid)
    message = ''
    if nat:
        max_team_size = formula.max_country_size or 0
    else:
        max_team_size = formula.max_team_size or 0

    with db_session() as db:
        if nat:
            q = db.query(P.nat, func.sum(P.nat_team)).filter(P.comp_id == compid).group_by(P.nat)
        else:
            q = db.query(P.team, func.count(P.team)).filter(P.comp_id == compid).group_by(P.team)
        result = q.all()
        for team in result:
            if team[1] > max_team_size:
                message += f"<p>Team {team[0]} has {team[1]} members - only {max_team_size} allowed.</p>"
    return message


def print_to_sse(text, id, channel):
    """Background jobs can send SSE by using this function which takes a string and sends to webserver
    as an HTML post request (via push_sse).
    A message type can be specified by including it in the string after a pipe "|" otherwise the default message
    type is 'info'
    Args:
        :param text: a string
        :param id: int/string to identify what the message relates to (par_id etc.)
        :param channel: string to identify destination of message (not access control) such as username etc
    """
    # from sys import stdout
    message = text.split('|')[0]
    if len(text.split('|')) > 1:
        message_type = text.split('|')[1]
    else:
        message_type = 'info'
    body = {'message': message, 'id': id}
    push_sse(body, message_type, channel=channel)
    # print(f"pushed {body=} {message_type=} {channel=}")
    # stdout.flush()


def push_sse(body, message_type, channel):
    """send a post request to webserver with contents of SSE to be sent"""
    from Defines import FLASKCONTAINER, FLASKPORT
    data = {'body': body, 'type': message_type, 'channel': channel}
    requests.post(f'http://{FLASKCONTAINER}:{FLASKPORT}/internal/see_message', json=data)


def production():
    """Checks if we are running production or dev via environment variable."""
    if environ['FLASK_DEBUG'] == '1':
        return False
    else:
        return True


def unique_filename(filename, filepath):
    """checks file does not already exist and creates a unique and secure filename"""
    from pathlib import Path
    from os.path import join
    import glob
    from werkzeug.utils import secure_filename
    fullpath = join(filepath, filename)
    if Path(fullpath).is_file():
        index = str(len(glob.glob(fullpath)) + 1).zfill(2)
        name, suffix = filename.rsplit(".", 1)
        filename = '_'.join([name, index]) + '.' + suffix
    return secure_filename(filename)


def get_pretty_data(filename):
    """transforms result json file in human readable data"""
    from result import open_json_file, pretty_format_results, get_startgates
    try:
        content = open_json_file(filename)
        '''time offset'''
        timeoffset = int(content['info']['time_offset'])
        '''score decimals'''
        td = 0 if 'task_result_decimal' not in content['formula'].keys() else int(content['formula']['task_result_decimal'])
        cd = 0 if 'task_result_decimal' not in content['formula'].keys() else int(content['formula']['task_result_decimal'])
        pretty_content = dict()
        pretty_content['file_stats'] = pretty_format_results(content['file_stats'], timeoffset)
        pretty_content['info'] = pretty_format_results(content['info'], timeoffset)
        pretty_content['info'].update(startgates=get_startgates(content['info']))
        if 'tasks' in content.keys():
            pretty_content['tasks'] = pretty_format_results(content['tasks'], timeoffset, td)
        elif 'route' in content.keys():
            pretty_content['route'] = pretty_format_results(content['route'], timeoffset)
        pretty_content['stats'] = pretty_format_results(content['stats'], timeoffset)
        pretty_content['formula'] = pretty_format_results(content['formula'])
        results = []
        rank = 1
        for r in content['results']:
            p = pretty_format_results(r, timeoffset, td, cd)
            p['rank'] = str(rank)
            results.append(p)
            rank += 1
        pretty_content['results'] = results
        all_classes = []
        for glider_class in content['rankings']:
            if glider_class[-5:].lower() == 'class':
                comp_class = {'name': glider_class, 'limit': content['rankings'][glider_class][-1]}
                all_classes.append(comp_class)
        all_classes.reverse()
        pretty_content['classes'] = all_classes
        return pretty_content
    except:
        return 'error'


def full_rescore(taskid: int, background=False, status=None, autopublish=None, compid=None, user=None):
    from task import Task
    from comp import Comp
    from result import unpublish_result, publish_result
    task = Task.read(taskid)
    if background:
        print = partial(print_to_sse, id=None, channel=user)
        print('|open_modal')
        print('***************START*******************')
        refid, filename = task.create_results(mode='full', status=status, print=print)
        if autopublish:
            unpublish_result(taskid)
            publish_result(refid, ref_id=True)
            if compid:
                comp = Comp()
                comp.create_results(compid, name_suffix='Overview')
        print('****************END********************')
        print(f'{filename}|reload_select_latest')
        return None
    else:
        refid, filename = task.create_results(mode='full', status=status)
        if autopublish:
            unpublish_result(taskid)
            publish_result(refid, ref_id=True)
            if compid:
                comp = Comp()
                comp.create_results(compid, name_suffix='Overview')
        return refid


def get_task_igc_zip(task_id: int):
    from trackUtils import get_task_fullpath
    import shutil
    import glob

    task_path = get_task_fullpath(task_id)
    task_folder = task_path.split('/')[-1]
    comp_folder = '/'.join(task_path.split('/')[:-1])
    zip_filename = task_folder + '.zip'
    zip_full_filename = path.join(comp_folder, zip_filename)
    # check if there is a zip already there and is the youngest file for the task,
    # if not delete (if there) and (re)create
    if path.isfile(zip_full_filename):
        zip_time = path.getctime(zip_full_filename)
        list_of_files = glob.glob(task_path + '/*')
        latest_file = max(list_of_files, key=path.getctime)
        latest_file_modified = path.getctime(latest_file)
        if latest_file_modified > zip_time:
            Path(zip_full_filename).unlink(missing_ok=True)
        else:
            return zip_full_filename
    shutil.make_archive(comp_folder + '/' + task_folder, 'zip', task_path)
    return zip_full_filename


def check_short_code(comp_short_code):
    with db_session() as db:
        code = db.query(TblCompetition.comp_code).filter(TblCompetition.comp_code == comp_short_code).first()
        if code:
            return False
        else:
            return True<|MERGE_RESOLUTION|>--- conflicted
+++ resolved
@@ -302,15 +302,9 @@
         return False
 
 
-<<<<<<< HEAD
 def process_igc(task_id: int, par_id: int, tracklog):
-    from pilot.track import create_igc_filename
+    from pilot.track import create_igc_filename, igc_parsing_config_from_yaml
     from calcUtils import epoch_to_date
-=======
-def process_igc(task_id, par_id, tracklog):
-    from track import Track, create_igc_filename, igc_parsing_config_from_yaml
-    from flightresult import FlightResult
->>>>>>> 57c7687d
     from airspace import AirspaceCheck
     from igc_lib import Flight
     from task import Task
@@ -326,14 +320,9 @@
         return None, None
 
     """import track"""
-<<<<<<< HEAD
     # track = Track(track_file=fullname, par_id=pilot.par_id)
-    flight = Flight.create_from_file(fullname)
-=======
-    pilot.track = Track(track_file=fullname, par_id=pilot.par_id)
     FlightParsingConfig = igc_parsing_config_from_yaml(task.igc_config_file)
-    pilot.track.flight = Flight.create_from_file(fullname, config_class=FlightParsingConfig)
->>>>>>> 57c7687d
+    flight = Flight.create_from_file(fullname, config_class=FlightParsingConfig)
     """check result"""
     if not flight:
         error = f"for {pilot.name} - Track is not a valid track file"
@@ -368,22 +357,13 @@
     return data, None
 
 
-<<<<<<< HEAD
-def save_igc_background(task_id: int, par_id: int, tracklog, user):
+def save_igc_background(task_id: int, par_id: int, tracklog, user, check_g_record=False):
     from task import Task
-    from pilot.track import create_igc_filename
+    from pilot.track import create_igc_filename, validate_G_record
     from pilot.flightresult import FlightResult
 
     pilot = FlightResult.read(par_id, task_id)
-=======
-def save_igc_background(task_id, par_id, tracklog, user, check_g_record=False):
-    from task import Task
-    from track import create_igc_filename, validate_G_record
-    from pilot import Pilot
-
-    pilot = Pilot.read(par_id, task_id)
     print = partial(print_to_sse, id=par_id, channel=user)
->>>>>>> 57c7687d
     if pilot.name:
         task = Task.read(task_id)
         filename, fullname = create_igc_filename(task.file_path, task.date, pilot.name)
@@ -410,8 +390,8 @@
     return filename, fullname
 
 
-<<<<<<< HEAD
 def process_igc_background(task_id: int, par_id: int, filename, full_file_name, user):
+    from track import igc_parsing_config_from_yaml
     from calcUtils import epoch_to_date
     from pilot.flightresult import FlightResult
     from airspace import AirspaceCheck
@@ -419,53 +399,30 @@
     from task import Task
     import json
     pilot = FlightResult.read(par_id, task_id)
-=======
-def process_igc_background(task_id, par_id, filename, full_file_name, user):
-    from track import Track, igc_parsing_config_from_yaml
-    from flightresult import FlightResult
-    from airspace import AirspaceCheck
-    from igc_lib import Flight
-    from task import Task
-    from pilot import Pilot
-    pilot = Pilot.read(par_id, task_id)
->>>>>>> 57c7687d
     task = Task.read(task_id)
     print = partial(print_to_sse, id=par_id, channel=user)
 
     """import track"""
-<<<<<<< HEAD
     # pilot.track = Track(track_file=filename, par_id=pilot.par_id)
-    flight = Flight.create_from_file(full_file_name)
-=======
-    pilot.track = Track(track_file=filename, par_id=pilot.par_id)
     FlightParsingConfig = igc_parsing_config_from_yaml(task.igc_config_file)
-    pilot.track.flight = Flight.create_from_file(full_file_name,  config_class=FlightParsingConfig)
+    flight = Flight.create_from_file(full_file_name, config_class=FlightParsingConfig)
     data = {'par_id': pilot.par_id, 'track_id': pilot.track_id, 'Result': 'Not Yet Processed'}
->>>>>>> 57c7687d
     """check result"""
     if not flight:
         print(f"for {pilot.name} - Track is not a valid track file")
         print(json.dumps(data) + '|result')
         return None
-<<<<<<< HEAD
-    elif not epoch_to_date(flight.date_timestamp) == task.date:
-=======
-    if not pilot.flight.valid:
+    if not flight.valid:
         print(f'IGC does not meet quality standard set by igc parsing config. Notes:{pilot.flight.notes}')
         print(json.dumps(data) + '|result')
         return None
-    if not pilot.track.date == task.date:
->>>>>>> 57c7687d
+    elif not epoch_to_date(flight.date_timestamp) == task.date:
         print(f"for {pilot.name} - Track has a different date from task date")
         print(json.dumps(data) + '|result')
         return None
     else:
-<<<<<<< HEAD
         print(f"pilot {pilot.par_id} associated with track {filename} \n")
         pilot.track_file = filename
-=======
-        print(f"pilot {pilot.track.par_id} associated with track {pilot.track.filename} \n")
->>>>>>> 57c7687d
         """checking track against task"""
         if task.airspace_check:
             airspace = AirspaceCheck.from_task(task)
@@ -476,17 +433,10 @@
         """adding track to db"""
         pilot.to_db()
         time = ''
-<<<<<<< HEAD
-        data = {'par_id': pilot.par_id, 'track_id': pilot.track_id}
+
         if pilot.goal_time:
             time = sec_to_time(pilot.ESS_time - pilot.SSS_time)
         if pilot.result_type == 'goal':
-=======
-
-        if pilot.result.goal_time:
-            time = sec_to_time(pilot.result.ESS_time - pilot.result.SSS_time)
-        if pilot.result.result_type == 'goal':
->>>>>>> 57c7687d
             data['Result'] = f'Goal {time}'
         elif pilot.result_type == 'lo':
             data['Result'] = f"LO {round(pilot.distance / 1000, 2)}"
@@ -520,11 +470,7 @@
     return tracksdir
 
 
-<<<<<<< HEAD
-def process_igc_from_zip(taskid: int, tracksdir, user):
-=======
-def process_igc_from_zip(taskid, tracksdir, user, check_g_record=False):
->>>>>>> 57c7687d
+def process_igc_from_zip(taskid: int, tracksdir, user, check_g_record=False):
     """function split for background use.
     tracksdir is a temp dir that will be deleted at the end of the function"""
     from task import Task
