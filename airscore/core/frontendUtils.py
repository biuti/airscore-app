import datetime

from flask import jsonify
from sqlalchemy import func
from sqlalchemy.orm import aliased

from db_tables import tblCompetition, tblTask
from myconn import Database
<<<<<<< HEAD

=======
import datetime
from sqlalchemy import func, not_
import math
from pathlib import Path
import jsonpickle
from Defines import MAPOBJDIR
from design_map import make_map
>>>>>>> eef9d2fc

def get_comps():
    c = aliased(tblCompetition)

    with Database() as db:
        comps = (db.session.query(c.comPk, c.comName, c.comLocation,
                                  c.comClass, c.comSanction, c.comType, c.comDateFrom,
                                  c.comDateTo, func.count(tblTask.tasPk))
                 .outerjoin(tblTask, c.comPk == tblTask.comPk)
                 .group_by(c.comPk))

    all_comps = []
    now = datetime.datetime.now()
    for c in comps:
        comp = list(c)
        if comp[5] == 'RACE' or comp[5] == 'Route':
            compid = comp[0]
            name = comp[1]
            comp[1] = f'<a href="/competition/{compid}">{name}</a>'
        # else:
        # comp['comName'] = "<a href=\"comp_overall.html?comPk=$id\">" . $row['comName'] . '</a>';
        if comp[3] == "PG" or "HG":
            hgpg = comp[3]
            comp[3] = f'<img src="/static/img/{hgpg}.png" width="100%" height="100%"</img>'
        else:
            comp[3] = ''
        if comp[4] != 'none' and comp[4] != '':
            comp[5] = comp[5] + ' - ' + comp[4]
        starts = comp[6]
        ends = comp[7]
        if starts > now:
            comp.append(f"Starts in {(starts - now).days} day(s)")
        elif ends < now:
            comp.append('Finished')
        else:
            comp.append('Running')

        comp[6] = comp[6].strftime("%Y-%m-%d")
        comp[7] = comp[7].strftime("%Y-%m-%d")
        del comp[4]
        del comp[0]
        all_comps.append(comp)
    return jsonify({'data': all_comps})


def get_admin_comps():
    c = aliased(tblCompetition)

    with Database() as db:
        comps = (db.session.query(c.comPk, c.comName, c.comLocation,
                                  c.comDateFrom,
                                  c.comDateTo, func.count(tblTask.tasPk))
                 .outerjoin(tblTask, c.comPk == tblTask.comPk)
                 .group_by(c.comPk))

    all_comps = []
    for c in comps:
        comp = list(c)
        comp[1] = f'<a href="/users/comp_settings_admin/{comp[0]}">{comp[1]}</a>'
        comp[3] = comp[3].strftime("%Y-%m-%d")
        comp[4] = comp[4].strftime("%Y-%m-%d")
        all_comps.append(comp)
    return jsonify({'data': all_comps})

def get_task_list(comp):
    tasks = comp.get_tasks_details()
    max_task_num = 0
    last_region = 0
    for task in tasks:
        taskid = task['task_id']
        tasknum = task['task_num']
        if int(tasknum) > max_task_num:
            max_task_num = int(tasknum)
            last_region = task['reg_id']
        # if task['task_name'] is None or task['task_name'] == '':
        #     task['task_name'] = f'Task {tasknum}'
        task['link'] = f'<a href="/users/task_admin/{taskid}">Task {tasknum}</a>'
        task['opt_dist'] = 0 if not task['opt_dist'] else round(task['opt_dist']/1000, 2)
        task['opt_dist'] = f"{task['opt_dist']} km"
        if task['comment'] is None:
            task['comment'] = ''
        task['date'] = task['date'].strftime('%d/%m/%y')
    return {'next_task': max_task_num + 1, 'last_region': last_region, 'tasks': tasks}


def get_task_turnpoints(task):
    turnpoints = task.read_turnpoints()
    max_n = 0
    total_dist = 0
    for tp in turnpoints:
        tp['original_type'] = tp['type']
        tp['partial_distance'] = '' if not tp['partial_distance'] else round(tp['partial_distance'] / 1000, 2)
        if int(tp['n']) > max_n:
            max_n = int(tp['n'])
            total_dist = tp['partial_distance']
        if tp['type'] == 'speed':
            if tp['how'] == 'entry':
                tp['type'] = 'SSS - Out/Enter'
            else:
                tp['type'] = 'SSS - In/Exit'
        elif tp['type'] == 'endspeed':
            tp['type'] = 'ESS'
        elif tp['type'] == 'goal':
            if tp['shape'] == 'circle':
                tp['type'] = 'Goal Cylinder'
            else:
                tp['type'] = 'Goal Line'

        else:
            tp['type'] = tp['type'].capitalize()
    if total_dist == '':
        total_dist = 'Distance not yet calculated'
    else:
        total_dist = str(total_dist) + "km"
    # max_n = int(math.ceil(max_n / 10.0)) * 10
    max_n += 1

    task_file = Path(MAPOBJDIR + 'tasks/' + str(task.task_id) + '.task')
    if task_file.is_file():
        with open(task_file, 'r') as f:
            data = jsonpickle.decode(f.read())
            task_coords = data['task_coords']
            map_turnpoints = data['turnpoints']
            short_route = data['short_route']
            goal_line = data['goal_line']
            tolerance = data['tolerance']
            bbox = data['bbox']
            layer = {'geojson': None, 'bbox': bbox}
            task_map = make_map(layer_geojson=layer, points=task_coords, circles=map_turnpoints, polyline=short_route,
                                goal_line=goal_line, margin=tolerance)
            task_map = task_map._repr_html_()

    else:
        task_map = None

    return {'turnpoints': turnpoints, 'next_number': max_n, 'distance': total_dist, 'map': task_map}


def get_comp_regions(compid):
    import Defines
    import region
    if Defines.WAYPOINT_FILE_LIBRARY:
        return region.get_all_regions()
    else:
        return region.get_comp_regions_and_wpts(compid)


def get_region_choices(compid):
    regions = get_comp_regions(compid)
    choices = []
    for region in regions['regions']:
        choices.append((region['regPk'], region['name']))
    return choices

def get_waypoint_choices(reg_id):
    import region
    wpts = region.get_region_wpts(reg_id)
    choices = []

    for wpt in wpts:
        choices.append((wpt['rwpPk'], wpt['rwpName'] + ' - ' + wpt['rwpDescription']))
    return choices<|MERGE_RESOLUTION|>--- conflicted
+++ resolved
@@ -1,14 +1,7 @@
-import datetime
-
+from db_tables import tblCompetition, tblTask
+from sqlalchemy.orm import aliased
 from flask import jsonify
-from sqlalchemy import func
-from sqlalchemy.orm import aliased
-
-from db_tables import tblCompetition, tblTask
 from myconn import Database
-<<<<<<< HEAD
-
-=======
 import datetime
 from sqlalchemy import func, not_
 import math
@@ -16,7 +9,7 @@
 import jsonpickle
 from Defines import MAPOBJDIR
 from design_map import make_map
->>>>>>> eef9d2fc
+
 
 def get_comps():
     c = aliased(tblCompetition)
@@ -80,6 +73,7 @@
         comp[4] = comp[4].strftime("%Y-%m-%d")
         all_comps.append(comp)
     return jsonify({'data': all_comps})
+
 
 def get_task_list(comp):
     tasks = comp.get_tasks_details()
@@ -171,6 +165,7 @@
         choices.append((region['regPk'], region['name']))
     return choices
 
+
 def get_waypoint_choices(reg_id):
     import region
     wpts = region.get_region_wpts(reg_id)
