--- conflicted
+++ resolved
@@ -65,11 +65,7 @@
 def assign_and_import_tracks(files, task, xcontest=False, user=None, check_g_record=False, print=print):
     """Find pilots to associate with tracks"""
     from compUtils import get_registration
-<<<<<<< HEAD
-    from pilot.track import Track
-=======
-    from track import Track, validate_G_record, igc_parsing_config_from_yaml
->>>>>>> 57c7687d
+    from pilot.track import Track, validate_G_record, igc_parsing_config_from_yaml
     from functools import partial
     from frontendUtils import print_to_sse
     import json
@@ -137,9 +133,6 @@
                 print('***************START*******************')
             else:
                 new_print = print
-<<<<<<< HEAD
-            verify_and_import_track(pilot, mytrack, task, print=new_print)
-=======
             if check_g_record:
                 print('Checking G-Record...')
                 validation = validate_G_record(filename_and_path)
@@ -153,8 +146,7 @@
                     continue
                 if validation == 'PASSED':
                     print('G-Record is valid')
-            verify_and_import_track(pilot, task, print=new_print)
->>>>>>> 57c7687d
+            verify_and_import_track(pilot, mytrack, task, print=new_print)
     print("*******************processed all tracks**********************")
 
 
@@ -177,6 +169,7 @@
         print(str(pilot.notifications))
     print('***************END****************')
 
+    return pilot
 
 def find_pilot(name):
     """Get pilot from name or fai
