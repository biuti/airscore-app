"""
Competition Library

contains
    Comp class
    function to write comp result json file
    function to write comp result fsdb file

Use: from comp import Comp

Stuart Mackintosh Antonio Golfari - 2019
"""

import json
from os import path

from sqlalchemy import and_
from sqlalchemy.exc import SQLAlchemyError

from Defines import TRACKDIR, RESULTDIR, SELF_REG_DEFAULT, PILOT_DB
from calcUtils import get_date
from compUtils import get_tasks_result_files, get_participants, read_rankings, create_comp_path
from db.tables import TblCompetition
from formula import Formula
from db.conn import db_session
from pilot.participant import Participant
from result import CompResult, create_json_file
from task import Task


class Comp(object):
    """Comp definition, DB operations
        Some Attributes:
        date_from: datetime.date
        date_to:   datetime.date
        comp_class: str - PG, HG etc.
        comp_site:   str

    methods:
        database
        read(comp_id): read comp info from DB

    """

    def __init__(self, comp_id=None, comp_name=None, comp_site=None, date_from=None, comp_code=None, date_to=None,
                 comp_class=None, region=None, comp_type='RACE', restricted=True, locked=False, external=False,
                 check_launch='off'):

        self.comp_id = comp_id  # com_id
        self.comp_name = comp_name  # str
        self.comp_site = comp_site  # str
        self.date_from = date_from  # in datetime.date (Y-m-d) format
        self.date_to = date_to  # in datetime.date (Y-m-d) format
        self.comp_class = comp_class  # 'PG', 'HG', 'mixed'
        self.region = region  # Region object
        self.participants = []  # list of Participant obj
        self.tasks = []  # list of Task obj.
        # self.stats = dict()  # event statistics
        self.rankings = dict()  # rankings
        # self.data = dict()
        self.formula = None  # Formula obj.
        self.MD_name = None  # str
        self.contact = None  # str
        self.cat_id = None  # cat_id
        self.sanction = None  # 'League', 'PWC', 'FAI 1', 'FAI 2', 'none'
        self.comp_type = comp_type  # 'RACE', 'Route', 'Team-RACE'
        self.comp_code = comp_code  # str 8 chars codename
        self.restricted = restricted  # bool
        self.openair_file = None  # STR
        self.time_offset = None  # int
        self.stylesheet = None  # str
        self.locked = locked  # bool
        self.external = external  # bool
        self.website = None  # str
        self.comp_path = None  # str
        self.results = []
        self.igc_config_file = None # config yaml for igc_lib. This setting will be passed on to new tasks
        self.airspace_check = False  # BOOL airspace check. This setting will be passed on to new tasks
        self.check_launch = check_launch  # check launch flag. whether we check that pilots leave from launch. This setting will be passed on to new tasks
        self.self_register = PILOT_DB and SELF_REG_DEFAULT # set to true if we have pilot DB on and self reg on by default
        self.check_g_record = False

        # self.formula                    = Formula.read(self.comp_id) if self.comp_id else None

    def __setattr__(self, attr, value):
        import datetime
        if attr in ('date_from', 'date_to'):
            if type(value) is str:
                value = get_date(value)
            elif isinstance(value, datetime.datetime):
                value = value.date()
        self.__dict__[attr] = value

    def __str__(self):
        out = ''
        out += 'Comp:'
        out += f'{self.comp_name} - from {self.start_date_str} to {self.end_date_str} \n'
        out += f'{self.comp_site} \n'
        return out

    @property
    def id(self):
        return self.comp_id

    @property
    def start_date_str(self):
        return self.date_from.strftime("%Y-%m-%d")

    @property
    def end_date_str(self):
        return self.date_to.strftime("%Y-%m-%d")

    @property
    def file_path(self):
        if not self.comp_path:
            self.create_path()
        return path.join(TRACKDIR, self.comp_path)

    @property
    def tot_validity(self):
        if len(self.tasks) > 0:
            return round(sum([t.ftv_validity for t in self.tasks]), 4)
        else:
            return 0

    @property
    def avail_validity(self):
        if len(self.tasks) > 0:
            if self.formula.overall_validity == 'ftv':
                return round(self.tot_validity * self.formula.validity_param, 4)
            else:
                return self.tot_validity
        return 0

    @property
    def dropped_tasks(self):
        if len(self.tasks) > 0:
            if self.formula.overall_validity == 'round':
                return int(len(self.tasks) / self.formula.validity_param)
        return 0

    @property
    def airspace_check(self):
        if self.openair_file:
            return True
        return False

    def as_dict(self):
        return self.__dict__

    ''' * Statistic Properties *'''

    @property
    def tot_pilots(self):
        if len(self.tasks) > 0:
            return len(self.participants)
        else:
            return 0

    @property
    def valid_tasks(self):
        if len(self.tasks) > 0:
            return len([t for t in self.tasks if t.is_valid()])
        else:
            return 0

    @property
    def tot_flights(self):
        if len(self.tasks) > 0:
            return sum([t.pilots_launched for t in self.tasks])
        else:
            return 0

    @property
    def tot_distance_flown(self):
        if len(self.tasks) > 0:
            return sum([t.tot_distance_flown for t in self.tasks])
        else:
            return 0

    @property
    def winner_score(self):
        if len([x for x in self.results if 'score' in x.keys()]) > 0:
            return max(r['score'] for r in self.results)
        else:
            return 0

    @property
    def tot_flight_time(self):
        if len(self.tasks) > 0:
            return sum([t.tot_flight_time for t in self.tasks])
        else:
            return 0

    @staticmethod
    def read(comp_id: int, session=None):
        """Reads competition from database
        takes com_id as argument"""
        from db.tables import CompObjectView as C
        if not (type(comp_id) is int and comp_id > 0):
            print(f"comp_id needs to be int > 0, {comp_id} was given")
            return None
        try:
            comp = Comp()
            # get comp details.
            q = C.get_by_id(comp_id)
            q.populate(comp)
            comp.formula = q.populate(Formula())
            return comp
        except AttributeError:
            print(f'Error: no comp found with ID {comp_id}.')
            return None

    def create_path(self):
        """create filepath from # and date if not given
            and store it in database"""
        from compUtils import create_comp_code

        if self.comp_path:
            print(f"Error: Comp has already a valid path: {self.comp_path}")
            return None
        if not self.date_from:
            print(f"Error: Comp has no Date")
            return None
        if not self.comp_code:
            self.comp_code = create_comp_code(self.comp_name, self.date_from)
        self.comp_path = create_comp_path(self.date_from, self.comp_code)

        if self.comp_id:
            '''store to database'''
            with db_session() as db:
                q = db.query(TblCompetition).get(self.id)
                q.comp_path = self.comp_path
                db.commit()

    def to_db(self):
        """create or update a DB entry from Comp object. If comp_id is provided it will update otherwise add a new row
            mandatory info for a comp:
                comp_name
                comp_code (short name)
                date_from
                date_to
                comp_class (PG or HG)
                comp_site - location of the comp. String can be site name or general description
        """

        '''check we have the minimum required info'''
        if not (self.comp_name and self.comp_code and self.date_from and self.comp_class and self.comp_site):
            print('cannot insert an invalid competition. Need more info.')
            return None

        with db_session() as db:
            if self.comp_id is not None:
                row = db.query(TblCompetition).get(self.comp_id)
            else:
                row = TblCompetition()
            for k, v in self.as_dict().items():
                if hasattr(row, k):
                    setattr(row, k, v)
            if not self.comp_id:
                db.add(row)
                db.flush()
                self.comp_id = row.comp_id
            db.commit()
        return self.comp_id

    def get_rankings(self):
        self.rankings = read_rankings(self.comp_id)

    @staticmethod
    def from_fsdb(fs_comp, short_name=None):
        """gets comp and formula info from FSDB file"""
        from calcUtils import get_date
        from pathlib import Path
        from glob import glob
        from compUtils import create_comp_code, is_shortcode_unique

        comp = Comp()

        comp.comp_name = fs_comp.get('name')
        comp.comp_class = (fs_comp.get('discipline')).upper()
        comp.comp_site = fs_comp.get('location')
        comp.date_from = get_date(fs_comp.get('from'))
        comp.date_to = get_date(fs_comp.get('to'))
        comp.time_offset = int(float(fs_comp.get('utc_offset')) * 3600)
        comp.sanction = ('FAI 1' if fs_comp.get('fai_sanctioning') == '1'
                         else 'FAI 2' if fs_comp.get('fai_sanctioning') == '2' else 'none')
        comp.external = True
        comp.locked = True

        '''check if we have comp_code'''
        if short_name and is_shortcode_unique(short_name, comp.date_from):
            comp.comp_code = short_name
        else:
            comp.comp_code = create_comp_code(comp.comp_name, comp.date_from)
        comp.create_path()

        '''check path does not already exist'''
        if Path(comp.file_path).exists():
            '''create a new comp_code and comp_path'''
            index = len(glob(comp.file_path + '*/')) + 1
            comp.comp_code = '_'.join([comp.comp_code, str(index)])
            print(f"Comp short name already exists: changing to {comp.comp_code}")
            comp.comp_path = create_comp_path(comp.date_from, comp.comp_code)
        return comp

    def get_tasks_details(self):
        """gets tasks details from database. They could be different from JSON data for scored tasks"""
<<<<<<< HEAD
        from db.tables import TaskObjectView as T

        with db_session() as db:
            results = db.query(T.task_id, T.reg_id, T.region_name, T.task_num, T.task_name, T.date,
                                       T.opt_dist, T.comment).filter(T.comp_id == self.comp_id).all()
            if results:
                results = [row._asdict() for row in results]
            return results
=======
        from db_tables import TaskObjectView as T

        with Database() as db:
            try:
                results = db.session.query(T.task_id, T.reg_id, T.region_name, T.task_num, T.task_name, T.date,
                                           T.opt_dist, T.comment, T.window_open_time, T.task_deadline,
                                           T.window_close_time, T.start_time, T.start_close_time)\
                    .filter(T.comp_id == self.comp_id).all()
                if results:
                    results = [row._asdict() for row in results]
                return results
            except SQLAlchemyError:
                print(f"Error trying to retrieve Tasks details for Comp ID {self.comp_id}")
                return None
>>>>>>> e51ea946

    @staticmethod
    def from_json(comp_id: int, ref_id=None):
        """Reads competition from json result file
        takes com_id as argument"""
        from db.tables import TblResultFile as R
        with db_session() as db:
            if ref_id:
                file = db.query(R).get(ref_id).filename
            else:
                file = db.query(R.filename).filter(and_(R.comp_id == comp_id,
                                                        R.task_id.is_(None), R.active == 1)).scalar()
        if file:
            comp = Comp(comp_id=comp_id)
            with open(path.join(RESULTDIR, file), 'r') as f:
                '''read task json file'''
                data = json.load(f)
                for k, v in data['info'].items():
                    # not using update to intercept changing in formats
                    if hasattr(comp, k):
                        setattr(comp, k, v)
                # comp.as_dict().update(data['info'])
                comp.stats = dict(**data['stats'])
                comp.rankings.update(data['rankings'])
                comp.tasks.extend(data['tasks'])
                comp.formula = Formula.from_dict(data['formula'])
                comp.data = dict(**data['file_stats'])
                results = []
                for p in data['results']:
                    '''get participants'''
                    participant = Participant(comp_id=comp_id)
                    participant.as_dict().update(p)
                    results.append(participant)
                # should already be ordered, so probably not necessary
                comp.participants = sorted(results, key=lambda k: k.score, reverse=True)
            return comp

    @staticmethod
    def create_results(comp_id, status=None, decimals=None, name_suffix=None):
        """creates the json result file and the database entry
            :param
        name_suffix: optional name suffix to be used in filename.
        This is so we can overwrite comp results that are only used in front end to create competition
         page not display results """
        from calcUtils import c_round
        comp = Comp.read(comp_id)
        '''PARAMETER: decimal positions'''
        if decimals is None or not isinstance(decimals, int):
            decimals = comp.formula.comp_result_decimal
        '''retrieve active task result files and reads info'''
        files = get_tasks_result_files(comp_id)
        '''initialize obj attributes'''
        comp.participants = get_participants(comp_id)
        ''' get rankings '''
        comp.get_rankings()
        for idx, t in enumerate(files):
            task = Task.create_from_json(task_id=t.task_id, filename=t.file)
            comp.tasks.append(task)
            ''' task validity (if not using ftv, ftv_validity = day_quality)'''
            r = task.ftv_validity * 1000
            '''get pilots result'''
            for p in comp.participants:
                res = next((d for d in comp.results if d.get('par_id', None) == p.par_id), False)
                if res is False:
                    ''' create pilot result Dict (once)'''
                    # comp.results.append({'par_id': p.par_id, 'results': []})
                    comp.results.append({'par_id': p.par_id})
                    res = comp.results[-1]
                s = next((c_round(pil.score, decimals) for pil in task.pilots if pil.par_id == p.par_id), 0)
                if r > 0:  # sanity
                    perf = c_round(s / r, decimals + 3)
                    # res['results'].append({task.task_code: {'pre': s, 'perf': perf, 'score': s}})
                    res.update({task.task_code: {'pre': s, 'perf': perf, 'score': s}})
                else:
                    # res['results'].append({task.task_code: {'pre': s, 'perf': 0, 'score': 0}})
                    res.update({task.task_code: {'pre': s, 'perf': 0, 'score': 0}})

        '''calculate final score'''
        comp.get_final_scores(decimals)
        ''' create result elements'''
        results = []
        for res in comp.results:
            '''create results dict'''
            p = next(x for x in comp.participants if x.par_id == res['par_id'])
            r = {x: getattr(p, x) for x in CompResult.result_list if x in dir(p)}
            r['score'] = res['score']
            r['results'] = {x: res[x] for x in res.keys() if isinstance(res[x], dict)}
            results.append(r)
        '''create json file'''
        result = {'info': {x: getattr(comp, x) for x in CompResult.info_list},
                  'rankings': comp.rankings,
                  'tasks': [{x: getattr(t, x) for x in CompResult.task_list} for t in comp.tasks],
                  'results': results,
                  'formula': {x: getattr(comp.formula, x) for x in CompResult.formula_list},
                  'stats': {x: getattr(comp, x) for x in CompResult.stats_list}
                  }
        ref_id, filename, timestamp = create_json_file(comp_id=comp.id, task_id=None, code=comp.comp_code,
                                                       elements=result, status=status, name_suffix=name_suffix)
        return comp, ref_id, filename, timestamp

    def get_final_scores(self, d=0):
        """calculate final scores depending on overall validity:
            - all:      sum of all tasks results
            - round:    task discard every [param] tasks
            - ftv:      calculate task scores and total score based on FTV [param]

            input:
                results:    participant list
                tasks:      tasks list
                formula:    comp formula dict
                d:          decimals on single tasks score, default 0
        """
        from calcUtils import c_round

        val = self.formula.overall_validity
        param = self.formula.validity_param
        avail_validity = self.avail_validity

        for pil in self.results:
            pil['score'] = 0

            ''' if we score all tasks, or tasks are not enough to ha discards,
                or event has just one valid task regardless method,
                we can simply sum all score values
            '''
            if not ((val == 'all')
                    or (val == 'round' and self.dropped_tasks == 0)
                    or (len(self.tasks) < 2)):
                '''create a ordered list of results, perf desc'''
                # sorted_results = sorted(pil['results'], key=lambda x: (x[1]['perf'], x[1]['pre']), reverse=True)
                sorted_results = sorted([x for x in pil.items() if isinstance(x[1], dict)],
                                        key=lambda x: (x[1]['perf'], x[1]['pre']), reverse=True)

                if val == 'round' and len(self.tasks) >= param:
                    '''we need to order by score desc and sum only the ones we need'''
                    for i in range(self.dropped_tasks):
                        idx = sorted_results.pop()[0]  # getting id of worst result task
                        pil[idx]['score'] = 0

                elif val == 'ftv' and len(self.tasks) > 1:
                    '''ftv calculation'''
                    pval = avail_validity
                    for idx, s in sorted_results:
                        if not (pval > 0):
                            pil[idx]['score'] = 0
                        else:
                            '''get ftv_validity of corresponding task'''
                            tval = next(t.ftv_validity for t in self.tasks if t.task_code == idx)
                            if pval > tval:
                                '''we can use the whole score'''
                                pval -= tval
                            else:
                                '''we need to calculate proportion'''
                                pil[idx]['score'] = c_round(pil[idx]['score'] * (pval / tval), d)
                                pval = 0

            '''calculates final pilot score'''
            pil['score'] = sum(pil[x]['score'] for x in pil.keys() if isinstance(pil[x], dict))

        ''' order list'''
        self.results = sorted(self.results, key=lambda x: x['score'], reverse=True)


def delete_comp(comp_id, files=True):
    """delete all database entries and files on disk related to comp"""
    from db.tables import TblTask as T
    from db.tables import TblForComp as FC
    from db.tables import TblResultFile as RF
    from db.tables import TblParticipant as P
    from task import delete_task
    from result import delete_result
    with db_session() as db:
        # if files:
        #     '''delete tracks'''
        #     folder = path.join(TRACKDIR, db.query(TblCompetition).get(comp_id).comp_path)
        #     if path.exists(folder):
        #         shutil.rmtree(folder)
        tasks = db.query(T.task_id).filter(T.comp_id == comp_id).all()
        if tasks:
            '''delete tasks'''
            for task in tasks:
                delete_task(task.task_id, files=files, session=db.session)
        results = db.query(RF.ref_id).filter(RF.comp_id == comp_id).all()
        if results:
            '''delete result json files'''
            for res in results:
                delete_result(res.ref_id, files, db.session)
        '''delete db entries: formula, participants, comp'''
        db.query(P).filter(P.comp_id == comp_id).delete(synchronize_session=False)
        db.query(FC).filter(FC.comp_id == comp_id).delete(synchronize_session=False)
        db.query(TblCompetition).filter(TblCompetition.comp_id == comp_id).delete(synchronize_session=False)
        db.commit()
<|MERGE_RESOLUTION|>--- conflicted
+++ resolved
@@ -306,31 +306,15 @@
 
     def get_tasks_details(self):
         """gets tasks details from database. They could be different from JSON data for scored tasks"""
-<<<<<<< HEAD
         from db.tables import TaskObjectView as T
 
         with db_session() as db:
-            results = db.query(T.task_id, T.reg_id, T.region_name, T.task_num, T.task_name, T.date,
-                                       T.opt_dist, T.comment).filter(T.comp_id == self.comp_id).all()
+            results = db.query(T.task_id, T.reg_id, T.region_name, T.task_num, T.task_name, T.date, T.opt_dist,
+                               T.comment, T.window_open_time, T.task_deadline, T.window_close_time,
+                               T.start_time, T.start_close_time).filter_by(comp_id=self.comp_id).all()
             if results:
                 results = [row._asdict() for row in results]
             return results
-=======
-        from db_tables import TaskObjectView as T
-
-        with Database() as db:
-            try:
-                results = db.session.query(T.task_id, T.reg_id, T.region_name, T.task_num, T.task_name, T.date,
-                                           T.opt_dist, T.comment, T.window_open_time, T.task_deadline,
-                                           T.window_close_time, T.start_time, T.start_close_time)\
-                    .filter(T.comp_id == self.comp_id).all()
-                if results:
-                    results = [row._asdict() for row in results]
-                return results
-            except SQLAlchemyError:
-                print(f"Error trying to retrieve Tasks details for Comp ID {self.comp_id}")
-                return None
->>>>>>> e51ea946
 
     @staticmethod
     def from_json(comp_id: int, ref_id=None):
