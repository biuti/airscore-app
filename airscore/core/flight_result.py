--- conflicted
+++ resolved
@@ -195,10 +195,6 @@
             result.last_altitude = int(r.get('last_altitude_above_goal'))
             result.distance_score = float(r.get('distance_points'))
             result.time_score = float(r.get('time_points'))
-<<<<<<< HEAD
-            result.penalty = int(r.get('penalty_points'))
-            result.comment = r.get('penalty_reason')
-=======
             result.penalty = 0  # fsdb score is already decreased by penalties
             if not r.get('penalty_reason') == "":
                 if r.get('penalty') != "0":
@@ -213,22 +209,13 @@
                     result.comment = comment
                 else:
                     result.comment += ' - ' + comment
->>>>>>> 5841f3e7
             if dep == 'on':
                 result.departure_score = float(r.get('departure_points'))
             elif dep == 'leadout':
                 result.departure_score = float(r.get('leading_points'))
             else:
                 result.departure_score = 0  # not necessary as it it initialized to 0
-<<<<<<< HEAD
-            result.arrival_score = float(r.get('arrival_points')) if arr == 'on' else 0
-        else:
-            '''pilot has no recorded flight'''
-            result.result_type = 'abs'
-        # print ("Result in obj: id {} was: {} start: {} end: {} points: {} ".format(result.ext_id, result.result_type, result.Start_time, result.ESS_time, result.score))
-=======
             result.arrival_score = float(r.get('arrival_points')) if arr != 'off' else 0
->>>>>>> 5841f3e7
 
         return result
 
