"""
Flight Result Library

contains Flight_result class.
contains statistics about a flight with regards to a task.

Methods:
    from_fsdb
    check_flight - check flight against task and record results (times, distances and leadout coeff)
    to_db - write result to DB (tblTaskResult) store_result_test - write result to DB in test mode(tblTaskResult_test)
    store_result_json - not needed, think we can delete
    to_geojson_result - create json file containing tracklog (split into preSSS, preGoal and postGoal), Thermals,
                        bounds and result obj
    save_result_file - save the json file.

Functions:
    verify_all_tracks   gets all task pilots and check all flights
    update_all_results  stores all results to database

- AirScore -
Stuart Mackintosh - Antonio Golfari
2019

"""

from calcUtils import get_datetime
from route import rawtime_float_to_hms, in_semicircle, distance_flown, distance
from myconn import Database
import jsonpickle, json
from mapUtils import checkbbox


class Tp(object):
    def __init__(self, task):
        self.turnpoints = task.turnpoints
        self.optimised_turnpoints = task.optimised_turnpoints
        self.pointer = 0

    @property
    def next(self):
        return self.turnpoints[self.pointer]

    @property
    def name(self):
        if self.type == 'launch':
            return 'Left Launch'
        elif self.type == 'speed':
            return 'SSS'
        elif self.type == 'endspeed':
            return 'ESS'
        if self.type == 'goal':
            return 'Goal'
        elif self.type == 'waypoint':
            wp = [tp for tp in self.turnpoints if tp.type == 'waypoint']
            return 'TP{:02}'.format(wp.index(self.next)+1)

    @property
    def total_number(self):
        return len(self.turnpoints)

    @property
    def type(self):
        return self.turnpoints[self.pointer].type

    @property
    def last_made(self):
        return self.turnpoints[self.pointer] if self.pointer == 0 else self.turnpoints[self.pointer - 1]

    @property
    def start_index(self):
        if any(x for x in self.turnpoints if x.type == 'speed'):
            return self.turnpoints.index(next(x for x in self.turnpoints if x.type == 'speed'))
        else:
            return None

    @property
    def ess_index(self):
        if any(x for x in self.turnpoints if x.type == 'endspeed'):
            return self.turnpoints.index(next(x for x in self.turnpoints if x.type == 'endspeed'))
        else:
            return None

    @property
    def start_done(self):
        return self.start_index < self.pointer

    @property
    def ess_done(self):
        return self.ess_index < self.pointer

    @property
    def made_all(self):
        return True if self.pointer == self.total_number else False

    def move_to_next(self):
        if self.pointer < len(self.turnpoints):
            self.pointer += 1


class Flight_result(object):
    """Set of statistics about a flight with respect a task.
    Attributes:
        real_start_time: time the pilot actually crossed relevant start gate.
        SSS_time:       time the task was started . i.e relevant start gate.
        waypoints achieved: the last waypoint achieved by the pilot, SSS, ESS, Goal or a waypoint number (wp1 is first wp after SSS)
        ESS_time:       the time the pilot crossed the ESS (local time)
        fixed_LC:       fixed part of lead_coeff, indipendent from other tracks
        lead_coeff:     lead points coeff (for GAP based systems), sum of fixed_LC and variable part calculated during scoring
        """

    def __init__(self, par_id=None, first_time=None, real_start_time=None, SSS_time=0, ESS_time=None, goal_time=None,
                 last_time=None,
                 best_waypoint_achieved='No waypoints achieved', fixed_LC=0, lead_coeff=0, distance_flown=0,
                 last_altitude=0,
                 jump_the_gun=None, track_file=None):
        """

        :type lead_coeff: int
        """
        self.first_time = first_time
        self.real_start_time = real_start_time
        self.SSS_time = SSS_time
        self.ESS_time = ESS_time
        self.ESS_rank = None
        self.speed = 0
        self.goal_time = goal_time
        self.last_time = last_time
        self.best_waypoint_achieved = best_waypoint_achieved
        self.waypoints_achieved = []
        self.fixed_LC = fixed_LC
        self.lead_coeff = lead_coeff
        self.distance_flown = distance_flown
        self.total_distance = 0
        self.max_altitude = 0
        self.ESS_altitude = 0
        self.goal_altitude = 0
        self.last_altitude = last_altitude
        self.landing_time = 0
        self.landing_altitude = 0
        self.jump_the_gun = jump_the_gun  # not used at the moment
        self.result_type = 'lo'
        self.score = 0
        self.departure_score = 0
        self.arrival_score = 0
        self.distance_score = 0
        self.time_score = 0
        self.penalty = 0
        self.comment = []  # should this be a list?
        # self.ID = None  # Could delete?
        # self.par_id = par_id  # Could delete?
        # self.track_file = track_file  # Could delete?

    def __setattr__(self, attr, value):
        property_names = [p for p in dir(Flight_result) if isinstance(getattr(Flight_result, p), property)]
        if attr not in property_names:
            self.__dict__[attr] = value

    @property
    def ss_time(self):
        if self.ESS_time:
            return self.ESS_time - self.SSS_time
        else:
            return None

    @property
    def time(self):
        if self.ESS_time:
            return self.ESS_time - self.SSS_time
        else:
            return None

    @property
    def flight_time(self):
        if self.landing_time and self.first_time:
            return self.landing_time - self.first_time
        if self.last_time and self.first_time:
            return self.last_time - self.first_time
        else:
            return 0

    @property
    def distance(self):
        if self.distance_flown:
            return max(self.distance_flown, self.total_distance)
        else:
            return 0

    # @property
    # def time_after(self):
    #     if self.ESS_time:
    #         return self.ESS_time - self.SSS_time
    #     else:
    #         return 0

    @property
    def waypoints_made(self):
        from collections import Counter
        if self.waypoints_achieved:
            return len(Counter(el[0] for el in self.waypoints_achieved))
        else:
            return 0

    def as_dict(self):
        return self.__dict__

    @classmethod
    def from_fsdb(cls, res, SS_distance=None, dep=None, arr=None, offset=0):
        """ Creates Results from FSDB FsPartecipant element, which is in xml format.
            Unfortunately the fsdb format isn't published so much of this is simply an
            exercise in reverse engineering.
        """
        from datetime import timedelta
        from calcUtils import string_to_seconds

        result = cls()
        ID = int(res.get('id'))
        if res.find('FsFlightData') is None and res.find('FsResult') is None:
            '''pilot is abs'''
            # print(f"ID {ID}: ABS")
            result.result_type = 'abs'
            return result
        elif res.find('FsFlightData').get('distance') is None:
            if float(res.find('FsResult').get('distance')) > 0:
                '''pilot is min dist'''
                # print(f"ID {ID}: Min Dist")
                result.result_type = 'mindist'
            else:
                '''pilot is dnf'''
                # print(f"ID {ID}: DNF")
                result.result_type = 'dnf'
            return result

        d = res.find('FsFlightData')
        result.real_start_time = None if not d.get('started_ss') else string_to_seconds(d.get('started_ss')) - offset
        result.last_altitude = int(d.get('last_tracklog_point_alt')
                                   if d.get('last_tracklog_point_alt') is not None else 0)
        result.max_altitude = int(d.get('max_alt')
                                  if d.get('max_alt') is not None else 0)
        result.track_file = d.get('tracklog_filename')
        result.lead_coeff = None if d.get('lc') is None else float(d.get('lc'))
        if not d.get('finished_ss') == "":
            result.ESS_altitude = int(d.get('altitude_at_ess')
                                      if d.get('altitude_at_ess') is not None else 0)
        if d.get('reachedGoal') == "1":
            result.goal_time = (None if not d.get('finished_task')
                                else string_to_seconds(d.get('finished_task')) - offset)
            result.result_type = 'goal'
        if res.find('FsResult') is not None:
            '''reading flight data'''
            r = res.find('FsResult')
            # result['rank'] = int(r.get('rank'))
            result.score = float(r.get('points'))
            result.total_distance = float(r.get('distance')) * 1000  # in meters
            result.distance_flown = float(r.get('real_distance')) * 1000  # in meters
            # print ("start_ss: {}".format(r.get('started_ss')))
            result.SSS_time = None if not r.get('started_ss') else string_to_seconds(r.get('started_ss')) - offset
            if result.SSS_time is not None:
                result.ESS_time = (None if not r.get('finished_ss')
                                   else string_to_seconds(r.get('finished_ss')) - offset)
                if SS_distance is not None and result.ESS_time is not None and result.ESS_time > 0:
                    result.speed = (SS_distance / 1000) / ((result.ESS_time - result.SSS_time) / 3600)
            else:
                result.ESS_time = None
            result.last_altitude = int(r.get('last_altitude_above_goal'))
            result.distance_score = float(r.get('distance_points'))
            result.time_score = float(r.get('time_points'))
            result.penalty = 0  # fsdb score is already decreased by penalties
            if not r.get('penalty_reason') == "":
                if r.get('penalty') != "0":
                    comment = f"{float(r.get('penalty')) * 100}%: "
                else:
                    comment = f"{float(r.get('penalty_points'))} points: "
                comment += r.get('penalty_reason')
                result.comment.append(comment)
            if not r.get('penalty_reason_auto') == "":
                comment = f"{float(r.get('penalty_points_auto'))} points: "
                comment += r.get('penalty_reason_auto')
                result.comment.append(comment)
            if dep == 'on':
                result.departure_score = float(r.get('departure_points'))
            elif dep == 'leadout':
                result.departure_score = float(r.get('leading_points'))
            else:
                result.departure_score = 0  # not necessary as it it initialized to 0
            result.arrival_score = float(r.get('arrival_points')) if arr != 'off' else 0

        return result

    @staticmethod
    def read(res_id):
        """reads result from database"""
        from db_tables import FlightResultView as R

        result = Flight_result()
        with Database() as db:
            # get result details.
            q = db.session.query(R)
            db.populate_obj(result, q.get(res_id))
        return result

    @staticmethod
    def from_dict(d):
        result = Flight_result()
        for key, value in d.items():
            if hasattr(result, key):
                setattr(result, key, value)
        return result

    @classmethod
<<<<<<< HEAD
    def check_flight(cls, flight, task, airspace, deadline=None):
=======
    def check_flight(cls, flight, task, airspace_obj=None, deadline=None):
>>>>>>> 2cf9f6e1
        """ Checks a Flight object against the task.
            Args:
                   flight:  a Flight object
                   task:    a Task
                   deadline: in multiple start or elapsed time, I need to check again track using Min_flight_time
                                as deadline
            Returns:
                    a list of GNSSFixes of when turnpoints were achieved.
        """
        from route import start_made_civl, tp_made_civl, tp_time_civl
        from formulas.libs.leadcoeff import LeadCoeff
<<<<<<< HEAD
        from airspace import get_airspace_check_parameters, AirspaceCheck
=======
        from airspace import AirspaceCheck
        import time as tt
>>>>>>> 2cf9f6e1

        ''' Altitude Source: '''
        alt_source = 'GPS' if task.formula.scoring_altitude is None else task.formula.scoring_altitude

        '''initialize'''
        result = cls()
        tolerance = task.formula.tolerance
        min_tol_m = task.formula.min_tolerance
        max_jump_the_gun = task.formula.max_JTG  # seconds
        jtg_penalty_per_sec = 0 if max_jump_the_gun == 0 else task.formula.JTG_penalty_per_sec

        if not task.optimised_turnpoints:
            task.calculate_optimised_task_length()
        distances2go = task.distances_to_go  # Total task Opt. Distance, in legs list

        '''leadout coefficient'''
        if task.formula.formula_departure == 'leadout':
            lead_coeff = LeadCoeff(task)
        else:
            lead_coeff = None

        result.first_time = flight.fixes[
            0].rawtime if not hasattr(flight, 'takeoff_fix') else flight.takeoff_fix.rawtime  # time of flight origin
        max_altitude = 0  # max altitude
        result.last_altitude = 0

        '''Stopped task managing'''
        if task.stopped_time:
            if not deadline:
                '''Using stop_time (stopped_time - score_back_time)'''
                deadline = task.stop_time

        '''Turnpoint managing'''
        tp = Tp(task)

        '''Airspace check managing'''
<<<<<<< HEAD
        airspace_penalty = 0
        if task.airspace_check and not airspace:
            airspace = AirspaceCheck.from_task(task)
=======
        if task.airspace_check:
            airspace_penalty = 0
            infringements_list = []
            if task.airspace_check and not airspace_obj:
                print(f'We should not create airspace here')
                airspace_obj = AirspaceCheck.from_task(task)
>>>>>>> 2cf9f6e1

        for i in range(len(flight.fixes) - 1):
            '''Get two consecutive trackpoints as needed to use FAI / CIVL rules logic
            '''
            # start_time = tt.time()
            my_fix = flight.fixes[i]
            next_fix = flight.fixes[i+1]
            result.last_time = my_fix.rawtime
            alt = next_fix.gnss_alt if alt_source == 'GPS' else next_fix.press_alt

            if alt > max_altitude:
                max_altitude = alt

            '''handle stopped task'''
            if task.stopped_time and next_fix.rawtime > deadline:
                result.last_altitude = alt  # check the rules on this point..which alt to
                break

            '''check if pilot has arrived in goal (last turnpoint) so we can stop.'''
            if tp.made_all:
                break

            '''check if task deadline has passed'''
            if task.task_deadline < next_fix.rawtime:
                # Task has ended
                result.last_altitude = alt
                break

            '''check if start closing time passed and pilot did not start'''
            if task.start_close_time and task.start_close_time < my_fix.rawtime and not tp.start_done:
                # start closed
                break

            '''check tp type is known'''
            if tp.next.type not in ('launch', 'speed', 'waypoint', 'endspeed', 'goal'):
                assert False, f"Unknown turnpoint type: {tp.type}"

            '''launch turnpoint managing'''
            if tp.type == "launch":
                if task.check_launch == 'on':
                    # Set radius to check to 200m (in the task def it will be 0)
                    # could set this in the DB or even formula if needed..???
                    tp.next.radius = 200  # meters
                    if tp.next.in_radius(my_fix, tolerance, min_tol_m):
                        result.waypoints_achieved.append(
                            [tp.name, my_fix.rawtime, alt])  # pilot has achieved turnpoint
                        tp.move_to_next()

                else:
                    tp.move_to_next()

            # to do check for restarts for elapsed time tasks and those that allow jump the gun
            # if started and task.task_type != 'race' or result.jump_the_gun is not None:

            '''start turnpoint managing'''
            '''given all n crossings for a turnpoint cylinder, sorted in ascending order by their crossing time,
            the time when the cylinder was reached is determined.
            turnpoint[i] = SSS : reachingTime[i] = crossing[n].time
            turnpoint[i] =? SSS : reachingTime[i] = crossing[0].time

            We need to check start in 3 cases:
            - pilot has not started yet
            - race has multiple starts
            - task is elapsed time
            '''
            # print(f'time: {my_fix.rawtime}, start: {task.start_time} | can start: {pilot_can_start(task, tp, my_fix)} can restart: {pilot_can_restart(task, tp, my_fix, result)} | tp: {tp.name}')
            if pilot_can_start(task, tp, my_fix):
                if start_made_civl(my_fix, next_fix, tp.next, tolerance, min_tol_m):
                    time = round(tp_time_civl(my_fix, next_fix, tp.next), 0)
                    result.waypoints_achieved.append([tp.name, time, alt])  # pilot has started
                    result.real_start_time = time
                    tp.move_to_next()

            elif pilot_can_restart(task, tp, my_fix, result):
                if start_made_civl(my_fix, next_fix, tp.last_made, tolerance, min_tol_m):
                    time = round(tp_time_civl(my_fix, next_fix, tp.next), 0)
                    result.waypoints_achieved.pop()
                    result.waypoints_achieved.append([tp.name, time, alt])  # pilot has started again
                    result.real_start_time = time
                    if lead_coeff:
                        lead_coeff.reset()

            if tp.start_done:
                '''Turnpoint managing'''
                if (tp.next.shape == 'circle'
                        and tp.next.type in ('endspeed', 'waypoint')):
                    if tp_made_civl(my_fix, next_fix, tp.next, tolerance, min_tol_m):
                        time = round(tp_time_civl(my_fix, next_fix, tp.next), 0)
                        result.waypoints_achieved.append([tp.name, time, alt])  # pilot has achieved turnpoint
                        tp.move_to_next()

                if tp.next.type == 'goal':
                    if ((tp.next.shape == 'circle' and tp_made_civl(my_fix, next_fix, tp.next, tolerance, min_tol_m))
                            or (tp.next.shape == 'line' and (in_semicircle(task, task.turnpoints, tp.pointer, my_fix)
                                                             or in_semicircle(task, task.turnpoints, tp.pointer, next_fix)))):
                        result.waypoints_achieved.append(
                            [tp.name, next_fix.rawtime, alt])  # pilot has achieved turnpoint
                        break

            '''update result data
            Once launched, distance flown should be max result among:
            - previous value;
            - optimized dist. to last turnpoint made;
            - total optimized distance minus opt. distance from next wpt to goal minus dist. to next wpt;
            '''
            if tp.pointer > 0:
                result.distance_flown = max(result.distance_flown, (distances2go[0] - distances2go[tp.pointer - 1]),
                                            distance_flown(next_fix, tp.pointer, task.optimised_turnpoints,
                                                           task.turnpoints[tp.pointer], distances2go))

            '''Leading coefficient
                LC = taskTime(i)*(bestDistToESS(i-1)^2 - bestDistToESS(i)^2 )
                i : i ? TrackPoints In SS'''
            if lead_coeff and tp.start_done and not tp.ess_done:
                lead_coeff.update(result, my_fix, next_fix)

            '''Airspace Check'''
<<<<<<< HEAD
            if task.airspace_check and airspace:
                # infringement: [name, 'vert'/'horiz', distance]
                infringement, penalty = airspace.check_fix(my_fix)
                if penalty > airspace_penalty:
                    '''Airspace Infringement: check if we already have a worse one'''
                    airspace_penalty = penalty
                    '''Remove any previous comment about airspace'''
                    airspace_comment = comment
=======
            if task.airspace_check and airspace_obj:
                infringement = airspace_obj.check_fix(next_fix, alt_source)
                if infringement:
                    '''Airspace Infringement: check if we already have a worse one'''
                    infringements_list.append([next_fix, infringement])
>>>>>>> 2cf9f6e1

        '''final results'''
        result.max_altitude = max_altitude
        result.landing_time = flight.landing_fix.rawtime
        result.landing_altitude = flight.landing_fix.gnss_alt if alt_source == 'GPS' else flight.landing_fix.press_alt

        if tp.start_done:
            '''
            start time
            if race, the first times
            if multistart, the first time of the last gate pilot made
            if elapsed time, the time of last fix on start
            SS Time: the gate time'''
            result.SSS_time = task.start_time

            if task.task_type == 'RACE' and task.SS_interval:
                result.SSS_time += max(0, (start_number_at_time(task, result.real_start_time) - 1) * task.SS_interval)

            elif task.task_type == 'ELAPSED TIME':
                result.SSS_time = result.real_start_time

            '''manage jump the gun'''
            print(f'wayponts made: {result.waypoints_achieved}')
            if max_jump_the_gun > 0 and result.real_start_time < result.SSS_time:
                diff = result.SSS_time - result.real_start_time
                result.penalty += diff * jtg_penalty_per_sec
                # check
                print(f'jump the gun: {diff} - valid: {diff <= max_jump_the_gun} - penalty: {result.penalty}')
                result.comment.append(f"Jump the gun: {diff} seconds. Penalty: {result.penalty} points")

            '''ESS Time'''
            if any(e[0] == 'ESS' for e in result.waypoints_achieved):
                # result.ESS_time, ess_altitude = min([e[1] for e in result.waypoints_achieved if e[0] == 'ESS'])
                result.ESS_time, result.ESS_altitude = min(
                    [(x[1], x[2]) for x in result.waypoints_achieved if x[0] == 'ESS'], key=lambda t: t[0])
                result.speed = (task.SS_distance / 1000) / (result.ss_time / 3600)

                '''Distance flown'''
                ''' ?p:p?PilotsLandingBeforeGoal:bestDistancep = max(minimumDistance, taskDistance-min(?trackp.pointi shortestDistanceToGoal(trackp.pointi)))
                    ?p:p?PilotsReachingGoal:bestDistancep = taskDistance
                '''
                if any(e[0] == 'Goal' for e in result.waypoints_achieved):
                    result.distance_flown = distances2go[0]
                    result.goal_time, result.goal_altitude = min(
                        [(x[1], x[2]) for x in result.waypoints_achieved if x[0] == 'Goal'], key=lambda t: t[0])
                    result.result_type = 'goal'

        result.best_waypoint_achieved = str(result.waypoints_achieved[-1][0]) if result.waypoints_achieved else None

        if lead_coeff:
            result.fixed_LC = lead_coeff.summing
<<<<<<< HEAD
=======

        if task.airspace_check:
            result.infringements_list = infringements_list
            '''penalty calculation'''
            spaces = list(set([x[1][0] for x in infringements_list]))
            new_list = []
            for space in spaces:
                d = min([max(p[1][1], p[1][2]) for p in infringements_list if p[1][0] == space])
                idx = infringements_list.index([p for p in infringements_list if p[1][1] == d or p[1][2] == d][0])
                time = infringements_list[idx][0].rawtime
                new_list.append([time, space, d])
                # TODO change di get if infringement if Vert or Horiz
                penalty = airspace_obj.param.penalty(d, 'h')
                result.comment.append(f"{'Warning' if penalty == 0 else 'Infringement'}: {space}, {round(d)}")
            print(f'{new_list}')
>>>>>>> 2cf9f6e1

        return result

    def to_db(self, task_id, track_id=None, session=None):
        """ stores new calculated results to db
            if track_id is not given, it inserts a new result
            else it updates existing one """
        from collections import Counter
        from db_tables import tblTaskResult as R, tblParticipant as P, tblTask as T
        from sqlalchemy import and_, or_
        from sqlalchemy.exc import SQLAlchemyError

        '''checks conformity'''
        if not self.goal_time:
            self.goal_time = 0
        endss = 0 if self.ESS_time is None else self.ESS_time
        num_wpts = len(Counter(el[0] for el in self.waypoints_achieved))

        '''database connection'''
        with Database(session) as db:
            if self.par_id is None:
                '''we have a result without pilot id. Try with ID number'''
                if self.ID is None:
                    '''we don't have any info about pilot'''
                    return None
                try:
                    comp_id = db.session.query(T).get(task_id).comPk
                    self.par_id = db.session.query(P.parPk).filter(
                        and_(P.parID == self.ID, P.comPk == comp_id)).scalar()
                except SQLAlchemyError:
                    print('Get registered pilot error')
                    db.session.rollback()
                if self.par_id is None:
                    '''we did not find a registered pilot for the result'''
                    return None

            if track_id:
                results = db.session.query(R)
                r = results.get(track_id)
            else:
                '''create a new result'''
                r = R(parPk=self.par_id, tasPk=task_id)

            r.tarDistance = self.distance_flown
            r.tarSpeed = self.speed
            r.tarLaunch = self.first_time
            r.tarStart = self.real_start_time
            r.tarGoal = self.goal_time
            r.tarSS = self.SSS_time
            r.tarES = endss
            r.tarSpeed = self.speed
            r.tarTurnpoints = num_wpts
            r.tarFixedLC = self.fixed_LC
            r.tarESAltitude = self.ESS_altitude
            r.tarGoalAltitude = self.goal_altitude
            r.tarMaxAltitude = self.max_altitude
            r.tarLastAltitude = self.last_altitude
            r.tarLastTime = self.last_time
            r.tarLandingAltitude = self.landing_altitude
            r.tarLandingTime = self.landing_time
            r.tarResultType = self.result_type
            r.tarComment = self.comment
            # r.traFile = self.track_file

            if not track_id:
                db.session.add(r)
            db.session.flush()

    def to_geojson_result(self, track, task, second_interval=5):
        """Dumps the flight to geojson format used for mapping.
        Contains tracklog split into pre SSS, pre Goal and post goal parts, thermals, takeoff/landing,
        result object, waypoints achieved, and bounds

        second_interval = resolution of tracklog. default one point every 5 seconds. regardless it will
                            keep points where waypoints were achieved.
        returns the Json string."""

        from geojson import Point, Feature, FeatureCollection, MultiLineString
        from collections import namedtuple
        from myconn import Database
        from db_tables import tblParticipant as p

        import sys

        info = {}
        features = []
        toff_land = []
        thermals = []
        point = namedtuple('fix', 'lat lon')

        info['taskid'] = task.id
        info['task_name'] = task.task_name
        info['comp_name'] = task.comp_name

        with Database() as db:
            pilot_details = (db.session.query(p.parName, p.parNat, p.parSex, p.parGlider)
                             .filter(p.parPk == track.par_id, p.comPk == task.comp_id).one())
        pilot_details = pilot_details._asdict()
        info['pilot_name'] = pilot_details['parName']
        info['pilot_nat'] = pilot_details['parNat']
        info['pilot_sex'] = pilot_details['parSex']
        info['pilot_parid'] = track.par_id
        info['Glider'] = pilot_details['parGlider']

        min_lat = track.flight.fixes[0].lat
        min_lon = track.flight.fixes[0].lon
        max_lat = track.flight.fixes[0].lat
        max_lon = track.flight.fixes[0].lon
        bbox = [[min_lat, min_lon], [max_lat, max_lon]]

        takeoff = Point((track.flight.takeoff_fix.lon, track.flight.takeoff_fix.lat))
        toff_land.append(Feature(geometry=takeoff, properties={"TakeOff": "TakeOff"}))
        landing = Point((track.flight.landing_fix.lon, track.flight.landing_fix.lat))
        toff_land.append(Feature(geometry=landing, properties={"Landing": "Landing"}))

        for thermal in track.flight.thermals:
            thermals.append((thermal.enter_fix.lon, thermal.enter_fix.lat,
                             f'{thermal.vertical_velocity():.1f}m/s gain:{thermal.alt_change():.0f}m'))

        pre_sss = []
        pre_goal = []
        post_goal = []
        waypoint_achieved = []

        # if the pilot did not make goal, goal time will be None. set to after end of track to avoid issues.
        if not self.goal_time:
            goal_time = track.flight.fixes[-1].rawtime + 1
        else:
            goal_time = self.goal_time

        # if the pilot did not make SSS then it will be 0, set to task start time.
        if self.SSS_time == 0:
            SSS_time = task.start_time
        else:
            SSS_time = self.SSS_time

        waypoint = 0
        lastfix = track.flight.fixes[0]
        for fix in track.flight.fixes:
            bbox = checkbbox(fix.lat, fix.lon, bbox)
            keep = False
            if fix.rawtime >= lastfix.rawtime + second_interval:
                keep = True
                lastfix = fix

            if len(self.waypoints_achieved) > waypoint and fix.rawtime == self.waypoints_achieved[waypoint][1]:
                time = ("%02d:%02d:%02d" % rawtime_float_to_hms(fix.rawtime + task.time_offset))
                waypoint_achieved.append(
                    [fix.lon, fix.lat, fix.gnss_alt, fix.press_alt, self.waypoints_achieved[waypoint][0], time,
                     fix.rawtime,
                     f'{self.waypoints_achieved[waypoint][0]} '
                     f'gps alt: {fix.gnss_alt:.0f}m '
                     f'baro alt: {fix.press_alt:.0f}m '
                     f'time: {time}'])
                keep = True
                if waypoint < len(self.waypoints_achieved) - 1:
                    waypoint += 1

            if keep:
                if fix.rawtime <= SSS_time:
                    pre_sss.append((fix.lon, fix.lat, fix.gnss_alt, fix.press_alt))
                if SSS_time <= fix.rawtime <= goal_time:
                    pre_goal.append((fix.lon, fix.lat, fix.gnss_alt, fix.press_alt))
                if fix.rawtime >= goal_time:
                    post_goal.append((fix.lon, fix.lat, fix.gnss_alt, fix.press_alt))

        if len(waypoint_achieved) > 0:
            for w in range(1, len(waypoint_achieved[1:]) + 1):  # this could be expressed as for idx, wp in enumerate(waypoint_achieved[1:], 1)_
                current = point(lon=waypoint_achieved[w][0], lat=waypoint_achieved[w][1])
                previous = point(lon=waypoint_achieved[w - 1][0], lat=waypoint_achieved[w - 1][1])
                straight_line_dist = distance(previous, current) / 1000
                time_taken = (waypoint_achieved[w][6] - waypoint_achieved[w - 1][6]) / 3600
                time_takenHMS = rawtime_float_to_hms(time_taken * 3600)
                speed = straight_line_dist / time_taken
                waypoint_achieved[w].append(round(straight_line_dist, 2))
                waypoint_achieved[w].append("%02d:%02d:%02d" % time_takenHMS)
                waypoint_achieved[w].append(round(speed, 2))

            waypoint_achieved[0].append(0)
            waypoint_achieved[0].append("0:00:00")
            waypoint_achieved[0].append('-')

        route_multilinestring = MultiLineString([pre_sss])
        features.append(Feature(geometry=route_multilinestring, properties={"Track": "Pre_SSS"}))
        route_multilinestring = MultiLineString([pre_goal])
        features.append(Feature(geometry=route_multilinestring, properties={"Track": "Pre_Goal"}))
        route_multilinestring = MultiLineString([post_goal])
        features.append(Feature(geometry=route_multilinestring, properties={"Track": "Post_Goal"}))

        feature_collection = FeatureCollection(features)

        data = {'info': info, 'tracklog': feature_collection, 'thermals': thermals, 'takeoff_landing': toff_land,
                'result': jsonpickle.dumps(self), 'bounds': bbox, 'waypoint_achieved': waypoint_achieved}

        return data

    def save_result_file(self, data, trackid):
        """save result file in the correct folder as defined by DEFINES"""

        from os import path, makedirs
        import Defines
        res_path = Defines.MAPOBJDIR + 'tracks/'

        """check if directory already exists"""
        if not path.isdir(res_path):
            makedirs(res_path)
        """creates a name for the track
        name_surname_date_time_index.igc
        if we use flight date then we need an index for multiple tracks"""

        filename = 'result_' + str(trackid) + '.track'
        fullname = path.join(res_path, filename)
        """copy file"""
        try:
            with open(fullname, 'w') as f:
                json.dump(data, f)
            return fullname
        except:
            print('Error saving file:', fullname)


def pilot_can_start(task, tp, fix):
    """ returns True if pilot, in the track fix, is in the condition to take the start gate"""

    '''start turnpoint managing'''
    '''given all n crossings for a turnpoint cylinder, sorted in ascending order by their crossing time,
    the time when the cylinder was reached is determined.
    turnpoint[i] = SSS : reachingTime[i] = crossing[n].time
    turnpoint[i] =? SSS : reachingTime[i] = crossing[0].time

    We need to check start in 3 cases:
    - pilot has not started yet
    - race has multiple starts
    - task is elapsed time
    '''

    max_jump_the_gun = task.formula.max_JTG

    if ((tp.type == "speed")
            and
            (fix.rawtime >= (task.start_time - max_jump_the_gun))
            and
            (not task.start_close_time or fix.rawtime <= task.start_close_time)):
        return True
    else:
        return False


def pilot_can_restart(task, tp, fix, result):
    """ returns True if pilot, in the track fix, is in the condition to take the start gate"""

    '''start turnpoint managing'''
    '''given all n crossings for a turnpoint cylinder, sorted in ascending order by their crossing time,
    the time when the cylinder was reached is determined.
    turnpoint[i] = SSS : reachingTime[i] = crossing[n].time
    turnpoint[i] =? SSS : reachingTime[i] = crossing[0].time

    We need to check start in 3 cases:
    - pilot has not started yet
    - race has multiple starts
    - task is elapsed time
    '''

    max_jump_the_gun = task.formula.max_JTG

    if tp.last_made.type == "speed" and (not task.start_close_time or fix.rawtime < task.start_close_time):
        if task.task_type == 'ELAPSED TIME':
            return True
        elif max_jump_the_gun > 0 and result.real_start_time < task.start_time:
            return True
        elif task.SS_interval and pilot_get_better_start(task, fix.rawtime, result.real_start_time):
            return True
    else:
        return False


def adjust_flight_results(task, lib):
    """ Called when multi-start or elapsed time task was stopped.
        We need to check again and adjust results of pilots that flew more than task duration"""
    maxtime = task.duration
    for pilot in task.pilots:
        if pilot.last_fix_time - pilot.SSS_time > maxtime:
            flight = pilot.track.flight
            last_time = pilot.result.SSS_time + maxtime
            pilot.result = Flight_result.check_flight(flight, task, deadline=last_time)
    lib.process_results(task)


def start_number_at_time(task, time):
    if time < task.start_time or (task.start_close_time and time > task.start_close_time):
        return 0
    elif task.total_start_number <= 1:
        return task.total_start_number
    elif task.SS_interval > 0:
        return 1 + int((time - task.start_time) / task.SS_interval)


def pilot_get_better_start(task, time, prev_time):
    return start_number_at_time(task, time) > start_number_at_time(task, prev_time)


def verify_all_tracks(task, lib):
    """ Gets in input:
            task:       Task object
            lib:        Formula library module"""
    from os import path
    from igc_lib import Flight

    print('getting tracks...')
    for pilot in task.pilots:
        print(f"type: {pilot.result_type}")
        if pilot.result_type not in ('abs', 'dnf', 'mindist'):
            print(f"{pilot.ID}. {pilot.name}: ({pilot.track.track_file})")
            filename = path.join(task.file_path, pilot.track.track_file)
            pilot.track.flight = Flight.create_from_file(filename)
            if pilot.track.flight and pilot.track.flight.valid:
                pilot.result = Flight_result.check_flight(pilot.track.flight, task)
                print(f'   Goal: {bool(pilot.result.goal_time)} | part. LC: {pilot.result.fixed_LC}')
            elif pilot.track.flight:
                print(f'Error in parsing track: {[x for x in pilot.track.flight.notes]}')
    lib.process_results(task)


# def update_all_results(results):
#     """get results to update from the list"""
#     from db_tables import tblTaskResult as R
#     from sqlalchemy.exc import SQLAlchemyError
#
#     mappings = []
#     for pilot in results:
#         res = pilot.result
#         track_id = pilot.track_id
#
#         '''checks conformity'''
#         if not res.goal_time:
#             res.goal_time = 0
#         if not res.ESS_time:
#             res.ESS_time = 0
#
#         mapping = {'tarPk': track_id,
#                    'tarDistance': res.distance_flown,
#                    'tarSpeed': res.speed,
#                    'tarLaunch': res.first_time,
#                    'tarStart': res.real_start_time,
#                    'tarGoal': res.goal_time,
#                    'tarSS': res.SSS_time,
#                    'tarES': res.ESS_time,
#                    'tarTurnpoints': res.waypoints_made,
#                    'tarFixedLC': res.fixed_LC,
#                    'tarESAltitude': res.ESS_altitude,
#                    'tarGoalAltitude': res.goal_altitude,
#                    'tarMaxAltitude': res.max_altitude,
#                    'tarLastAltitude': res.last_altitude,
#                    'tarLastTime': res.last_time,
#                    'tarLandingAltitude': res.landing_altitude,
#                    'tarLandingTime': res.landing_time,
#                    'tarResultType': res.result_type,
#                    'tarPenalty': res.penalty,
#                    'tarComment': '; '.join(res.comment) if res.comment is not None and len(res.comment) > 0 else None}
#         mappings.append(mapping)
#
#     '''update database'''
#     with Database() as db:
#         try:
#             db.session.bulk_update_mappings(R, mappings)
#             db.session.commit()
#         except SQLAlchemyError:
#             print(f'update all results on database gave an error')
#             db.session.rollback()
#             return False
#
#     return True


def mass_add_results(task_id, results):
    """adds results to database"""
    from db_tables import tblTaskResult as R
    from sqlalchemy.exc import SQLAlchemyError

    mappings = []
    for pilot in results:
        res = pilot.result

        '''checks conformity'''
        if not res.goal_time:
            res.goal_time = 0
        if not res.ESS_time:
            res.ESS_time = 0

        mapping = {'parPk': pilot.par_id,
                   'tasPk': task_id,
                   'tarDistance': res.distance_flown,
                   'tarSpeed': res.speed,
                   'tarLaunch': res.first_time,
                   'tarStart': res.real_start_time,
                   'tarGoal': res.goal_time,
                   'tarSS': res.SSS_time,
                   'tarES': res.ESS_time,
                   'tarTurnpoints': res.waypoints_made,
                   'tarFixedLC': res.fixed_LC,
                   'tarESAltitude': res.ESS_altitude,
                   'tarGoalAltitude': res.goal_altitude,
                   'tarMaxAltitude': res.max_altitude,
                   'tarLastAltitude': res.last_altitude,
                   'tarLastTime': res.last_time,
                   'tarLandingAltitude': res.landing_altitude,
                   'tarLandingTime': res.landing_time,
                   'tarResultType': res.result_type}
        mappings.append(mapping)

    '''update database'''
    with Database() as db:
        try:
            db.session.bulk_insert_mappings(R, mappings)
            db.session.commit()
        except SQLAlchemyError:
            print(f'update all results on database gave an error')
            db.session.rollback()
            return False

    return True<|MERGE_RESOLUTION|>--- conflicted
+++ resolved
@@ -307,11 +307,7 @@
         return result
 
     @classmethod
-<<<<<<< HEAD
-    def check_flight(cls, flight, task, airspace, deadline=None):
-=======
     def check_flight(cls, flight, task, airspace_obj=None, deadline=None):
->>>>>>> 2cf9f6e1
         """ Checks a Flight object against the task.
             Args:
                    flight:  a Flight object
@@ -323,12 +319,8 @@
         """
         from route import start_made_civl, tp_made_civl, tp_time_civl
         from formulas.libs.leadcoeff import LeadCoeff
-<<<<<<< HEAD
-        from airspace import get_airspace_check_parameters, AirspaceCheck
-=======
         from airspace import AirspaceCheck
         import time as tt
->>>>>>> 2cf9f6e1
 
         ''' Altitude Source: '''
         alt_source = 'GPS' if task.formula.scoring_altitude is None else task.formula.scoring_altitude
@@ -365,18 +357,12 @@
         tp = Tp(task)
 
         '''Airspace check managing'''
-<<<<<<< HEAD
-        airspace_penalty = 0
-        if task.airspace_check and not airspace:
-            airspace = AirspaceCheck.from_task(task)
-=======
         if task.airspace_check:
             airspace_penalty = 0
             infringements_list = []
             if task.airspace_check and not airspace_obj:
                 print(f'We should not create airspace here')
                 airspace_obj = AirspaceCheck.from_task(task)
->>>>>>> 2cf9f6e1
 
         for i in range(len(flight.fixes) - 1):
             '''Get two consecutive trackpoints as needed to use FAI / CIVL rules logic
@@ -494,22 +480,11 @@
                 lead_coeff.update(result, my_fix, next_fix)
 
             '''Airspace Check'''
-<<<<<<< HEAD
-            if task.airspace_check and airspace:
-                # infringement: [name, 'vert'/'horiz', distance]
-                infringement, penalty = airspace.check_fix(my_fix)
-                if penalty > airspace_penalty:
-                    '''Airspace Infringement: check if we already have a worse one'''
-                    airspace_penalty = penalty
-                    '''Remove any previous comment about airspace'''
-                    airspace_comment = comment
-=======
             if task.airspace_check and airspace_obj:
                 infringement = airspace_obj.check_fix(next_fix, alt_source)
                 if infringement:
                     '''Airspace Infringement: check if we already have a worse one'''
                     infringements_list.append([next_fix, infringement])
->>>>>>> 2cf9f6e1
 
         '''final results'''
         result.max_altitude = max_altitude
@@ -561,8 +536,6 @@
 
         if lead_coeff:
             result.fixed_LC = lead_coeff.summing
-<<<<<<< HEAD
-=======
 
         if task.airspace_check:
             result.infringements_list = infringements_list
@@ -578,7 +551,6 @@
                 penalty = airspace_obj.param.penalty(d, 'h')
                 result.comment.append(f"{'Warning' if penalty == 0 else 'Infringement'}: {space}, {round(d)}")
             print(f'{new_list}')
->>>>>>> 2cf9f6e1
 
         return result
 
