import pyproj
import geopy

from dataclasses import dataclass
from airspaceUtils import read_airspace_check_file
from pyproj import Proj, Transformer
from shapely import ops
from shapely.geometry.polygon import Polygon
from shapely.geometry import Point
from functools import partial
from route import distance, Turnpoint
from math import sqrt, pow, log


@dataclass(frozen=True)
class CheckParams:
    notification_distance: int  # meters, default 100
    function: str  # linear, non-linear
    h_outer_limit: int  # meters, default 70
    h_boundary: int  # meters, default 0
    h_boundary_penalty: float  # default 0.1
    h_inner_limit: int  # meters, default -30
    h_max_penalty: float  # default 1.0
    v_outer_limit: int  # meters, default 70
    v_boundary: int  # meters, default 0
    v_boundary_penalty: float  # default 0.1
    v_inner_limit: int  # meters, default -30
    v_max_penalty: float  # default 1.0
    h_outer_band: int
    h_inner_band: int
    h_total_band: int
    v_outer_band: int
    v_inner_band: int
    v_total_band: int
    h_outer_penalty_per_m: float
    h_inner_penalty_per_m: float
    v_outer_penalty_per_m: float
    v_inner_penalty_per_m: float

    def penalty(self, distance, direction) -> float:
        """ calculate penalty based on params
            distance: FLOAT distance in meters
            direction: 'h' or 'v'"""
        if not distance or ((direction == 'h' and distance >= self.h_outer_limit)
                            or (direction == 'v' and distance >= self.v_outer_limit)):
            return 0
        elif ((direction == 'h' and distance <= self.h_inner_limit)
              or (direction == 'v' and distance <= self.v_inner_limit)):
            return self.h_max_penalty if direction == 'h' else self.v_max_penalty

        if self.function == 'linear':
            '''case linear penalty'''
            if direction == 'h':
                outer_limit = self.h_outer_limit
                boundary = self.h_boundary
                border_penalty = self.h_boundary_penalty
                outer_penalty_per_m = self.h_outer_penalty_per_m
                inner_penalty_per_m = self.h_inner_penalty_per_m
            else:
                outer_limit = self.v_outer_limit
                boundary = self.v_boundary
                border_penalty = self.v_boundary_penalty
                outer_penalty_per_m = self.v_outer_penalty_per_m
                inner_penalty_per_m = self.v_inner_penalty_per_m
            if distance > boundary:
                return round((outer_limit - distance) * outer_penalty_per_m, 5)
            elif distance == boundary:
                return border_penalty
            elif distance < boundary:
                return round(border_penalty + abs(boundary - distance) * inner_penalty_per_m, 5)
        else:
            ''' case non-linear penalty
                needs just outer limit, inner limit and max penalty (default 1.0)
                uses (distance/band)**(ln10/ln2)
                Function gives 0 at outer limit, 1 at inner limit, and 0.1 at half way
                with increasing penalty per meter moving toward inner limit'''

            if direction == 'h':
                outer_limit = self.h_outer_limit
                max_penalty = self.h_max_penalty
                total_band = self.h_total_band
            else:
                outer_limit = self.v_outer_limit
                max_penalty = self.v_max_penalty
                total_band = self.v_total_band
            return round(pow(((outer_limit - distance) / total_band), log(10, 2)), 5) * max_penalty


class AirspaceCheck(object):
    def __init__(self, control_area=None, params=None, geo=None):
        self.control_area = control_area  # igc_lib openair reader control zones
        self.params = params  # AirspaceCheck object
        self.geo = geo  # Geo object

    @property
    def bounding_box(self):
        if self.control_area:
            return self.control_area['bbox']

    @property
    def bbox_center(self):
        from statistics import mean
        lat = mean(t[0] for t in self.bounding_box)
        lon = mean(t[1] for t in self.bounding_box)
        return lat, lon

    @property
    def spaces(self):
        if self.control_area:
            return self.control_area['spaces']

    @staticmethod
    def from_task(task):
        if task.airspace_check and task.openair_file:
            task_id = task.task_id
            control_area = read_airspace_check_file(task.openair_file)
            params = get_airspace_check_parameters(task_id)
            airspace = AirspaceCheck(control_area, params, task.geo)
            airspace.get_airspace_details(qnh=task.QNH)
            return airspace

    @staticmethod
    def read(task_id):
        from task import Task
        try:
            task = Task.read(task_id)
            return AirspaceCheck.from_task(task)
        except:
            print(f'Error trying to get task control zones')

<<<<<<< HEAD
    def get_projection(self):
        """WGS84 to Mercatore Plan Projection"""
        from route import get_proj
        '''get projection center'''
        clat, clon = self.bbox_center
        # '''define projection'''
        # tmerc = Proj(f"+proj=tmerc +lat_0={clat} +lon_0={clon} +k_0=1 +x_0=0 +y_0=0 +ellps=WGS84 +towgs84=0,0,0,0,0,0,0 +units=m +no_defs")
        # return tmerc
        '''Get UTM proj'''
        return get_proj(clat, clon)

=======
>>>>>>> 0c6d69fe
    def get_airspace_details(self, qnh=1013.25):
        """Writes bbox and Polygon obj for each space"""
        if self.control_area:
            for space in self.spaces:
                ''' check if we have Flight Levels to convert using task QNH'''
                if space['floor_unit'] == 'FL':
                    space['floor'] = fl_to_meters(space['floor'], qnh)
                    space['floor_unit'] = 'm'
                if space['ceiling_unit'] == 'FL':
                    space['ceiling'] = fl_to_meters(space['floor'], qnh)
                    space['ceiling_unit'] = 'm'
                ''' create object and bbox'''
                if space['shape'] == 'circle':
                    if space['shape'] == 'polygon':
                        clat = space['locations'][0][0]
                        clon = space['locations'][0][1]
                        radius = 1000
                    else:
                        clat = space['location'][0]
                        clon = space['location'][1]
                        radius = space['radius']
                    dist = radius + self.params.notification_distance * sqrt(2)
                    pmin = pmax = geopy.Point(clat, clon)
                    space['object'] = Turnpoint(lat=clat, lon=clon, radius=radius)
                else:
                    pmin = geopy.Point(min(pt[0] for pt in space['locations']), min(pt[1] for pt in space['locations']))
                    pmax = geopy.Point(max(pt[0] for pt in space['locations']), max(pt[1] for pt in space['locations']))
                    dist = self.params.notification_distance * sqrt(2)
                    space['object'] = self.reproject(space)
                '''enlarge bbox to contain notification band'''
                pt1 = geopy.distance.distance(meters=dist).destination(pmin, 225)
                pt2 = geopy.distance.distance(meters=dist).destination(pmax, 45)
                space['bbox'] = [[pt1[0], pt1[1]], [pt2[0], pt2[1]]]

    def reproject(self, space):
        """get polygon from space"""
        polygon = Polygon([(pt[1], pt[0]) for pt in space['locations']])
        from_proj = self.geo.geod
        to_proj = self.geo.proj
        tfm = partial(pyproj.transform, from_proj, to_proj)
        return ops.transform(tfm, polygon)

    def check_fix(self, fix, altitude_mode='GPS'):
        """check a flight object for airspace violations
        arguments:
        fix - Flight fix object
        altimeter - flight altitude to use in checking 'barometric' - barometric altitude,
                                                      'gps' - GPS altitude
                                                      'baro/gps' - barometric if present otherwise gps  (default)
        :returns
            plot - list, details of airspace infringed
            penalty - the penalty for this infringement
        """
        from airspaceUtils import in_bbox
        import time as tt

        notification_band = self.params.notification_distance
        alt = fix.gnss_alt if altitude_mode == 'GPS' else fix.press_alt
        infringement = 0
        penalty = 0
        plot = None

        '''Check if fix is actually in Airspace bounding box'''
        for space in self.spaces:
            violation = 0
            '''check if in altitude range'''
            if space['floor'] - notification_band < alt < space['ceiling'] + notification_band:
                # we are at same alt as the airspace
                '''check if fix is inside bbox'''
                if in_bbox(space['bbox'], fix):
                    '''Check if fix is inside proximity warning area'''
                    if space['shape'] == 'circle':
                        if space['object'].in_radius(fix, 0, notification_band):
                            # fix is inside proximity band (at least)
                            # print(f" in circle --- ")
                            # start_time = tt.time()
                            dist_floor = space['floor'] - alt
                            dist_ceiling = alt - space['ceiling']
                            vert_distance = max(dist_floor, dist_ceiling)
                            horiz_distance = distance(fix, space['object']) - space['object'].radius
                            violation = 1
                    elif space['shape'] == 'polygon':
                        # start_time = tt.time()
                        x, y = self.geo.convert(fix.lon, fix.lat)
                        point = Point(x, y)
                        horiz_distance = space['object'].exterior.distance(point)
                        if point.within(space['object']):
                            '''fix is inside the area'''
                            horiz_distance *= -1
                        if horiz_distance <= notification_band:
                            # print(f" {space['name']}: in polygon --- ")
                            dist_floor = space['floor'] - alt
                            dist_ceiling = alt - space['ceiling']
                            vert_distance = max(dist_floor, dist_ceiling)
                            violation = 1
                    if violation:
                        result = min([(vert_distance, self.params.penalty(vert_distance, 'v')),
                                      (horiz_distance, self.params.penalty(horiz_distance, 'h'))], key=lambda p: p[1])
                        pen = result[1]
                        if pen >= penalty:
                            '''new worse infringement'''
                            infringement_space = space
                            if pen == 0:
                                dist = max(vert_distance, horiz_distance)
                                infringement = 'warning'
                            else:
                                if pen > penalty:
                                    penalty = pen
                                    dist = result[0]
                                    if pen < max(self.params.h_max_penalty, self.params.v_max_penalty):
                                        infringement = 'penalty'
                                    else:
                                        '''do not need to check other spaces for the fix'''
                                        infringement = 'full penalty'
                                        break

        if infringement:
            plot = [infringement_space['floor'], infringement_space['ceiling'], infringement_space['name'],
                    infringement, dist]

        return plot, penalty

    def get_infringements_result(self, infringements_list):
        """
        Airspace Warnings and Penalties Managing
        Creates a list of worst infringement for each airspace in infringements_list
        Calculates penalty
        Calculates final penalty and comments
        """
        '''element: [next_fix, airspace_name, infringement_type, distance, penalty]'''
        spaces = list(set([x[1] for x in infringements_list]))
        penalty = 0
        max_pen_fix = None
        infringements_per_space = []
        comments = []
        '''check distance and penalty for each space in which we recorded an infringement'''
        for space in spaces:
            fixes = [fix for fix in infringements_list if fix[1] == space]
            pen = max(x[4] for x in fixes)
            fix = min([x for x in fixes if x[4] == pen], key=lambda x: x[3])
            dist = fix[3]
            rawtime = fix[0].rawtime
            if pen == 0:
                ''' create warning comment'''
                comments.append(f"{space} Warning: separation less than {dist} meters")
            else:
                '''add fix to infringements'''
                infringements_per_space.append({'rawtime': rawtime, 'space': space,
                                                'distance': dist, 'penalty': pen})
                if pen > penalty:
                    penalty = pen
                    max_pen_fix = fix

        '''final calculation'''
        if penalty > 0:
            '''we have a penalty'''
            space = max_pen_fix[1]
            if max_pen_fix[2] == 'full penalty':
                comments = [f"{space}: airspace infringement. penalty {round(penalty * 100)}%"]
            else:
                dist = max_pen_fix[3]
                comments = [f"{space}: {round(dist)}m from limit. penalty {round(penalty * 100)}%"]

        return infringements_per_space, comments, penalty


def get_airspace_check_parameters(task_id):
    from myconn import Database
    from db_tables import TaskAirspaceCheckView as A
    from sqlalchemy.exc import SQLAlchemyError

    with Database() as db:
        try:
            q = db.session.query(A).get(task_id)
            if q.airspace_check:
                '''calculate parameters'''
                h_outer_band = q.h_outer_limit - q.h_boundary
                h_inner_band = q.h_boundary - q.h_inner_limit
                h_total_band = q.h_outer_limit - q.h_inner_limit
                v_outer_band = q.v_outer_limit - q.v_boundary
                v_inner_band = q.v_boundary - q.v_inner_limit
                v_total_band = q.v_outer_limit - q.v_inner_limit
                h_outer_penalty_per_m = 0 if not h_outer_band else q.h_boundary_penalty / h_outer_band
                h_inner_penalty_per_m = (q.h_max_penalty if not h_inner_band
                                         else (q.h_max_penalty - q.h_boundary_penalty) / h_inner_band)
                v_outer_penalty_per_m = 0 if not v_outer_band else q.v_boundary_penalty / v_outer_band
                v_inner_penalty_per_m = (q.v_max_penalty if not v_inner_band
                                         else (q.v_max_penalty - q.v_boundary_penalty) / v_inner_band)

                return CheckParams(q.notification_distance, q.function, q.h_outer_limit, q.h_boundary,
                                   q.h_boundary_penalty, q.h_inner_limit, q.h_max_penalty, q.v_outer_limit,
                                   q.v_boundary, q.v_boundary_penalty, q.v_inner_limit, q.v_max_penalty,
                                   h_outer_band, h_inner_band, h_total_band, v_outer_band, v_inner_band, v_total_band,
                                   h_outer_penalty_per_m, h_inner_penalty_per_m, v_outer_penalty_per_m,
                                   v_inner_penalty_per_m)
            else:
                return None
        except SQLAlchemyError:
            print(f'SQL Error trying to get Airspace Params from database')
            return None


<<<<<<< HEAD
def get_cartesian_transformer(projection):
    """WGS84 to Mercatore Plan Projection"""

    '''define earth model'''
    # wgs84 = Proj("EPSG:4326")  # LatLon with WGS84 datum used by GPS units and Google Earth
    wgs84 = Proj(proj='latlong', datum='WGS84')
    my_proj = projection
    return Transformer.from_proj(wgs84, my_proj)


=======
>>>>>>> 0c6d69fe
def fl_to_meters(flight_level, qnh=1013.25):
    from airspaceUtils import hPa_in_feet, Ft_in_meters
    d = 1013.25 - qnh
    feet = flight_level * 100 - hPa_in_feet * d
    meters = feet * Ft_in_meters
    return meters<|MERGE_RESOLUTION|>--- conflicted
+++ resolved
@@ -128,20 +128,6 @@
         except:
             print(f'Error trying to get task control zones')
 
-<<<<<<< HEAD
-    def get_projection(self):
-        """WGS84 to Mercatore Plan Projection"""
-        from route import get_proj
-        '''get projection center'''
-        clat, clon = self.bbox_center
-        # '''define projection'''
-        # tmerc = Proj(f"+proj=tmerc +lat_0={clat} +lon_0={clon} +k_0=1 +x_0=0 +y_0=0 +ellps=WGS84 +towgs84=0,0,0,0,0,0,0 +units=m +no_defs")
-        # return tmerc
-        '''Get UTM proj'''
-        return get_proj(clat, clon)
-
-=======
->>>>>>> 0c6d69fe
     def get_airspace_details(self, qnh=1013.25):
         """Writes bbox and Polygon obj for each space"""
         if self.control_area:
@@ -344,19 +330,6 @@
             return None
 
 
-<<<<<<< HEAD
-def get_cartesian_transformer(projection):
-    """WGS84 to Mercatore Plan Projection"""
-
-    '''define earth model'''
-    # wgs84 = Proj("EPSG:4326")  # LatLon with WGS84 datum used by GPS units and Google Earth
-    wgs84 = Proj(proj='latlong', datum='WGS84')
-    my_proj = projection
-    return Transformer.from_proj(wgs84, my_proj)
-
-
-=======
->>>>>>> 0c6d69fe
 def fl_to_meters(flight_level, qnh=1013.25):
     from airspaceUtils import hPa_in_feet, Ft_in_meters
     d = 1013.25 - qnh
