--- conflicted
+++ resolved
@@ -258,54 +258,7 @@
         Calculates penalty
         Calculates final penalty and comments
         """
-<<<<<<< HEAD
-        '''element: [next_fix, airspace_name, infringement_type, distance, penalty]'''
-        spaces = list(set([x[1] for x in infringements_list]))
-        penalty = 0
-        max_pen_fix = None
-        infringements_per_space = []
-        comments = []
-        '''check distance and penalty for each space in which we recorded an infringement'''
-        for space in spaces:
-            fixes = [fix for fix in infringements_list if fix[1] == space]
-            pen = max(x[4] for x in fixes)
-            fix = min([x for x in fixes if x[4] == pen], key=lambda x: x[3])
-            dist = fix[3]
-            rawtime = fix[0].rawtime
-            if pen == 0:
-                ''' create warning comment'''
-                comments.append(f"{space} Warning: separation less than {dist} meters")
-            else:
-                '''add fix to infringements'''
-                infringements_per_space.append({'rawtime': rawtime, 'space': space,
-                                                'distance': dist, 'penalty': pen})
-                if pen > penalty:
-                    penalty = pen
-                    max_pen_fix = fix
-
-        '''final calculation'''
-        if penalty > 0:
-            '''we have a penalty'''
-            space = max_pen_fix[1]
-            if max_pen_fix[2] == 'full penalty':
-                comments = [f"{space}: airspace infringement. penalty {round(penalty * 100)}%"]
-            else:
-                dist = max_pen_fix[3]
-                comments = [f"{space}: {round(dist)}m from limit. penalty {round(penalty * 100)}%"]
-
-        return infringements_per_space, comments, penalty
-
-    def get_infringements_result_new(self, infringements_list):
-        """
-        Airspace Warnings and Penalties Managing
-        Creates a list of worst infringement for each airspace in infringements_list
-        Calculates penalty
-        Calculates final penalty and comments
-        """
         from pilot.notification import Notification
-=======
-        from notification import Notification
->>>>>>> e51ea946
         '''element: [next_fix, airspace_name, infringement_type, distance, penalty]'''
         spaces = list(set([x[2] for x in infringements_list]))
         penalty = 0
