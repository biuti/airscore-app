"""
Route Library
contains low level functions for distance calculations

Use: import route

Stuart Mackintosh - 2019
"""

import math
import numpy as np

from pyproj import Proj
from geopy.distance import geodesic, vincenty
from collections import namedtuple
from geographiclib.geodesic import Geodesic
from math import sqrt, hypot, fabs
from myconn import Database
from sqlalchemy.exc import SQLAlchemyError

'''define earth model'''
# EARTHMODEL = Proj("+init=EPSG:4326")  # LatLon with WGS84 datum used by GPS units and Google Earth
EARTHMODEL = Proj(proj='latlong', datum='WGS84')  # LatLon with WGS84 datum used by GPS units and Google Earth

''' Standard plan projection: UTM or Mercatore.
    If UTM is used, function will calculate the correct UTM projection for the area.
    If Mercatore is used, function will create an 'ad hoc' Mercatore projection centered on the area. 
'''
PROJ = 'Mercatore'

''' Geodesic ellipsoid'''
geod = Geodesic.WGS84

a = 6378137  # WSG84 major meters
b = 6356752.3142  # WGS84 minor meters
f = 0.0033528106647474805  # WGS84 flattening


# a = ELLIPSOIDS['WGS-84'][0] * 1000  # WSG84 major meters: 6378137
# b = ELLIPSOIDS['WGS-84'][1] * 1000  # WGS84 minor meters: 6356752.3142
# f = ELLIPSOIDS['WGS-84'][2] #WGS84 flattening

class Turnpoint():
    """ single turnpoint in a task.
    Attributes:
        id: progressive number
        lat: a float, latitude in degrees
        lon: a float, longitude in degrees
        dlat: a float, latitude (for optimised route)
        dlon: a float, longitude (for optimised route)
        altitude: altitude amsl
        radius: radius of cylinder or line in m
        type: type of turnpoint; "launch",
                                 "speed",
                                 "cylinder",
                                 "endspeed",
                                 "goal"
        shape: "line" or "circle"
        how: "entry" or "exit"
    """

    def __init__(self, lat=None, lon=None, radius=None, type='waypoint', shape='circle', how='entry', altitude=None,
                 name=None, description=None, id=None, rwpPk=None):
        self.name = name
        self.id = id  # tawPk
        self.rwpPk = rwpPk
        self.lat = lat
        self.lon = lon
        self.radius = radius
        self.type = type
        self.shape = shape
        self.how = how
        self.altitude = altitude
        self.description = description

        assert type in ["launch", "speed", "waypoint", "endspeed", "goal", "optimised", "restricted"], \
            "turnpoint type is not valid: %r" % type
        assert shape in ["line", "circle", "optimised"], "turnpoint shape is not valid: %r" % shape
        assert how in ["entry", "exit", "optimised"], "turnpoint how (direction) is not valid: %r" % how

    @property
    def flat(self):
        return self.lat * math.pi / 180

    @property
    def flon(self):
        return self.lon * math.pi / 180

    def __str__(self):
        out = ''
        out += f"name: {self.name}, lat: {self.lat}, lon: {self.lon}, radius: {self.radius}"
        return out

    def in_radius(self, fix, t, tm):
        """Checks whether the provided GNSSFix is within the radius
        arguments:
        fix - gnns fix object from flight
        t - tolerance as a percentage
        tm- minimum tolerance in meters"""
        if t < 0:
            tol = min(tm, self.radius * t)
        else:
            tol = max(tm, self.radius * t)

        return distance(self, fix) < self.radius + tol


<<<<<<< HEAD
def delete_turnpoint(tp_id):
    from db_tables import tblTaskWaypoint as W

    '''delete turnpoint from task in database'''
    with Database() as db:
        db.session.query(W).filter(W.tawPk == tp_id).delete()
        db.session.commit()


def save_turnpoint(task_id, turnpoint: Turnpoint, pk=None):
    '''save turnpoint in a task- for frontend'''
    from db_tables import tblTaskWaypoint, tblRegionWaypoint as RW
    if not (type(task_id) is int and task_id > 0):
        print("task not present in database ", task_id)
        return None

    if not pk: # insert a new turnpoint
        with Database() as db:
            # get the turnpoint details.
            try:
                # get the task turnpoint details.
                waypoint = db.session.query(RW.rwpName, RW.rwpLatDecimal, RW.rwpLongDecimal, RW.rwpAltitude,
                                           RW.rwpDescription).filter(RW.rwpPk == turnpoint.rwpPk).one()
                if waypoint:
                    waypoint = [waypoint._asdict()]
                    waypoint = waypoint[0]
                tp = tblTaskWaypoint(tasPk=task_id, rwpPk=turnpoint.rwpPk, tawNumber=turnpoint.id,
                                     tawName=waypoint['rwpName'], tawLat=waypoint['rwpLatDecimal'],
                                     tawLon=waypoint['rwpLongDecimal'], tawAlt=waypoint['rwpAltitude'],
                                     tawDesc=waypoint['rwpDescription'], tawType=turnpoint.type, tawHow=turnpoint.how,
                                     tawShape=turnpoint.shape, tawRadius=turnpoint.radius)
                db.session.add(tp)
                db.session.flush()
            except:
                print('error saving turnpoint')
                return None
            return 1
    else: # update as opposed to insert
        with Database() as db:
            try:
                waypoint = db.session.query(RW.rwpName, RW.rwpLatDecimal, RW.rwpLongDecimal, RW.rwpAltitude,
                                           RW.rwpDescription).filter(RW.rwpPk == turnpoint.rwpPk).one()
                if waypoint:
                    waypoint = [waypoint._asdict()]
                    waypoint = waypoint[0]

                q = db.session.query(tblTaskWaypoint).get(pk)
                q.tawName = waypoint['rwpName']
                q.tawLat = waypoint['rwpLatDecimal']
                q.tawLon = waypoint['rwpLongDecimal']
                q.tawAlt = waypoint['rwpAltitude']
                q.tawDesc = waypoint['rwpDescription']
                q.rwpPk = turnpoint.rwpPk
                q.tawNumber = turnpoint.id
                q.tawType = turnpoint.type
                q.tawHow = turnpoint.how
                q.tawShape = turnpoint.shape
                q.tawRadius = turnpoint.radius
                db.session.commit()

            except SQLAlchemyError:
                print('cannot update competition. DB error.')
                db.session.rollback()
                return None
        return 1

=======
>>>>>>> 0c6d69fe
def get_proj(clat, clon, proj=PROJ):
    """
    returns correct projection, UTM or custom Mercatore, using BBox center coordinates
    method 1: calculate UTM zone from center coordinates and use corresponding EPSG Projection
    method 2: create a custom trasverse mercatore projection upon center coordinates
    """

    if proj == 'UTM':
        utm_band = str((math.floor((clon + 180) / 6) % 60) + 1)
        if len(utm_band) == 1:
            utm_band = '0' + utm_band
        if clat >= 0:
            epsg_code = '326' + utm_band
        else:
            epsg_code = '327' + utm_band
        return Proj(f"EPSG:{epsg_code}")
    else:
        '''custom Mercatore projection'''
<<<<<<< HEAD
        tmerc = Proj(
             f"+proj=tmerc +lat_0={clat} +lon_0={clon} +k_0=1 +x_0=0 +y_0=0 +ellps=WGS84 +towgs84=0,0,0,0,0,0,0 +units=m +no_defs")
=======
        tmerc = Proj(f"+proj=tmerc +lat_0={clat} +lon_0={clon} +k_0=1 +x_0=0 +y_0=0 +ellps=WGS84 +towgs84=0,0,0,0,0,0,0 +units=m +no_defs")
>>>>>>> 0c6d69fe
        return tmerc


class polar(object):
    def __init__(self, lat=0, lon=0, flat=0, flon=0, shape=None, radius=0):
        self.lat = lat
        self.lon = lon
        self.flat = flat
        self.flon = flon
        self.shape = shape
        self.radius = radius


class cPoint(object):
    """object to be used in planar distance calculations
        x       (float)     the x coordinate
        y       (float)     the y coordinate
        radius  (int)       the radius in metres
        type    (str)       "fix", "launch", "speed", "cylinder", "endspeed", "goal"
        fx      (float)     the x coordinate of the fix
        fy      (float)     the y coordinate of the fix
    """

    def __str__(self):
        print(f'x: {str(self.x)} | y: {str(self.y)} | radius: {str(self.radius)}')

    def __init__(self, x, y, radius=0, type='fix'):
        self.x = x
        self.y = y
        self.fx = x
        self.fy = y
        self.type = type
        self.radius = radius

    @classmethod
    def create(cls, x, y, radius=0):
        return cls(x=x, y=y, radius=radius)

    @staticmethod
    def create_from_center(point):
        return cPoint(point.x, point.y, point.radius)

    @staticmethod
    def create_from_fix(point):
        return cPoint(point.fx, point.fy, point.radius)

    @staticmethod
    def create_from_Turnpoint(tp):
        return cPoint(tp.lon, tp.lat, tp.radius, tp.type)


def polar2cartesian(P):
    sinPhi = math.sin(P.flat)
    cosPhi = math.cos(P.flat)
    sinLambda = math.sin(P.flon)
    cosLambda = math.cos(P.flon)
    H = 0  # $p1->{'altitude'}

    eSq = (a * a - b * b) / (a * a)
    nu = a / math.sqrt(1 - eSq * sinPhi * sinPhi)

    return np.array([(nu + H) * cosPhi * cosLambda, (nu + H) * cosPhi * sinLambda, ((1 - eSq) * nu + H) * sinPhi])


def cartesian2polar(xyz):
    eSq = (a * a - b * b) / (a * a)
    # FIX: +/- determination?
    flon = math.atan2(xyz[1], xyz[0])
    flat = math.asin(math.sqrt(xyz[2] * xyz[2] / ((1 - eSq) * a * (1 - eSq) * a + xyz[2] * xyz[2] * eSq)))

    if xyz[2] < 0:
        flat = -flat

    lat = flat * 180 / math.pi
    lon = flon * 180 / math.pi

    return polar(lat, lon, flat, flon)


def distance(p1, p2, method='fast_andoyer'):
    if method == "fast_andoyer":
        # print ("fast andoyer")
        return fast_andoyer(p1, p2)
    elif method == "vincenty":
        # print ("vincenty")
        return vincenty((p1.lat, p1.lon), (p2.lat, p2.lon)).meters
    elif method == "geodesic":
        # print ("geodesic")
        return geodesic((p1.lat, p1.lon), (p2.lat, p2.lon)).meters
    else:
        # print ("other")
        return fast_andoyer(p1, p2)


def plane_normal(c1, c2):
    # Find the normal to the plane created by the two points ..
    # Normal n = u X v =
    #       ( (uy*vz - uz*vy), (uz*vx - ux*vz), (ux*vy - uy*vx) )
    n = np.array([c1[1] * c2[2] - c1[2] * c2[1], c1[2] * c2[0] - c1[0] * c2[2], c1[0] * c2[1] - c1[1] * c2[0]])
    return n


def vecdot(v, w):
    tl = np.dot(v, w)
    bl = np.linalg.norm(v) * np.linalg.norm(w)

    if bl == 0:
        return 1.0

    return tl / bl


def find_closest(P1, P2, P3=None, method='fast_andoyer'):
    C1 = polar2cartesian(P1)
    C2 = polar2cartesian(P2)
    if P2.shape == 'line':
        return P2

    if P3 is None:
        # End of line case ..
        O = C1 - C2
        vl = np.linalg.norm(O)
        if vl != 0:
            O = (P2.radius / vl) * O
            CL = O + C2

        else:
            return P2
        result = cartesian2polar(CL)
        return result
    C3 = polar2cartesian(P3)
    # What if they have the same centre?
    if np.array_equal(C1, C3):
        O = C1 - C2
        vl = np.linalg.norm(O)
        if vl < 0.01:
            # They're all the same point .. not much we can do until next iteration
            return P2

        O = (P2.radius / vl) * O
        CL = O + C2

        result = cartesian2polar(CL)
        # Keep radius for next iteration
        result.radius = P2.radius
        return result

    # What if the 1st and 2nd have the same centre?
    T = C1 - C2
    if np.linalg.norm(T) < 0.01:
        O = C3 - C2
        vl = np.linalg.norm(O)
        if vl > 0:
            O = (P2.radius / vl) * O

        CL = O + C2

        result = cartesian2polar(CL)
        return result

    u = ((C2[0] - C1[0]) * (C3[0] - C1[0]) + (C2[1] - C1[1]) * (C3[1] - C1[1]) +
         (C2[2] - C1[2]) * (C3[2] - C1[2])) / ((C3[0] - C1[0]) * (C3[0] - C1[0]) +
                                               + (C3[1] - C1[1]) * (C3[1] - C1[1])
                                               + (C3[2] - C1[2]) * (C3[2] - C1[2]))
    # print "u=$u cart dist=", vector_length($T), " polar dist=", distance($P1, $P2), "\n";

    N = C1 + (u * (C3 - C1))
    CL = N
    PR = cartesian2polar(CL)
    test = distance(PR, P2, method)
    if (0 <= u <= 1) and (distance(PR, P2, method) < P2.radius):
        # Ok - we have a 180deg? connect
        # print("180 deg connect: u= radius=", P2.radius, "\n")
        return P2

    else:
        # find the angle between in/out line
        v = plane_normal(C1, C2)
        w = plane_normal(C3, C2)
        phi = math.acos(vecdot(v, w))
        phideg = phi * 180 / math.pi
        # print "    angle between in/out=$phideg\n";

        # div angle / 2 add to one of them to create new
        # vector and scale to cylinder radius for new point
        a = C1 - C2
        vla = np.linalg.norm(a)
        if vla > 0:
            a = a / vla
        b = C3 - C2
        vlb = np.linalg.norm(b)
        if vlb > 0:
            b = b / vlb
        O = a + b
        vl = np.linalg.norm(O)

        if phideg < 180:
            # print "    p2->radius=", $P2->{'radius'}, "\n";
            O = (P2.radius / vl) * O

        else:
            # print "    -p2->radius=", $P2->{'radius'}, "\n";
            O = (-P2.radius / vl) * O

        CL = O + C2

    result = cartesian2polar(CL)
    return result


def check_start(state, fix, tp, tolerance, min_tol_m):
    """check if pilot
            is in correct position to take the start cylinder [state = 'ready'],
            and if he takes the start [state = 'started']"""

    if tp.how == "entry":
        # pilot must have at least 1 fix outside the start after the start time then enter
        condition = not (tp.in_radius(fix, -tolerance, -min_tol_m))
        started = tp.in_radius(fix, tolerance, min_tol_m)
    else:
        # pilot must have at least 1 fix inside the start after the start time then exit
        condition = tp.in_radius(fix, tolerance, min_tol_m)
        started = not (tp.in_radius(fix, -tolerance, -min_tol_m))

    if state == 'ready':
        return condition
    else:
        return started


def tp_made(fix, tp, tolerance, min_tol_m):
    """check if pilot is in correct position to take the cylinder"""

    if tp.how == "entry":
        # pilot must have at least 1 fix inside the cylinder
        condition = tp.in_radius(fix, tolerance, min_tol_m)
    else:
        # pilot must have at least 1 fix outside the cylinder
        condition = not (tp.in_radius(fix, -tolerance, -min_tol_m))

    return condition


def start_made_civl(fix, next, start, tolerance, min_tol_m):
    """check if pilot is in correct position to take the start cylinder
    This version is following the FAI Rules / CIVL Gap Rules 2018 8.1.1

    CIVL rules do not make distinction between start and turnpoints, but this creates
    problems in case of a tesk with enter cylinder and first turnpoint that differs from start wpt.
    FS considers that a exit start.
    We prefer to use XCTrack approach.
    This version DOES USE a Entry/Exit flag (start only)
    """

    if start.how == "entry":
        '''entry start cylinder'''
        condition = not (start.in_radius(fix, -tolerance, -min_tol_m)) and start.in_radius(next, tolerance, min_tol_m)
        # print(f"how: {start.how} (entry) | dist: {distance(start, fix)} | made: {condition}")
    else:
        '''exit start cylinder'''
        condition = start.in_radius(fix, tolerance, min_tol_m) and not (start.in_radius(next, -tolerance, -min_tol_m))
        # print(f"how: {start.how} (exit) | dist: {distance(start, fix)} | made: {condition}")

    return condition


def tp_made_civl(fix, next, tp, tolerance, min_tol_m):
    """check if pilot is in correct position to take the cylinder
    This version is following the FAI Rules / CIVL Gap Rules 2018 8.1.1
    crossingturnpoint[i]: ∃j:
    (distance(center[i],trackpoint[j]) >= innerRadius[i] ∧ distance(center[i] , trackpoint[j+1] ) <= outerRadius[i] )
    ∨
    (distance(center[i] , trackpoint[j+1] ) >= innerRadius[i] ∧ distance(center[i] , trackpoint[j] ) <= outerRadius[i] )

    This version DOES NOT USE a Entry/Exit flag
    """

    condition = ((not (tp.in_radius(fix, -tolerance, -min_tol_m)) and (tp.in_radius(next, tolerance, min_tol_m)))
                 or
                 (not (tp.in_radius(next, -tolerance, -min_tol_m)) and (tp.in_radius(fix, tolerance, min_tol_m))))

    return condition


def tp_time_civl(fix, next, tp):
    """return correct time based on CIVL rules"""

    '''
    The time of a crossing depends on whether it actually cuts across the actual cylinder,
    or whether both points lie within the tolerance band, but on the same side of the actual cylinder.

    (distance(center , trackpoint[j] ) < radius ∧ distance(center , trackpoint[j+1] ) < radius )
    ∨
    (distance(center , trackpoint[j] ) > radius ∧ distance(center , trackpoint[j+1] ) > radius )
    ∧
    turnpoint = ESS: crossing.time = trackpoint[j+1].time

    (distance(center , trackpoint[j] ) < radius ∧ distance(center , trackpoint[j+1] ) < radius )
    ∨
    (distance(center , trackpoint[j] ) > radius ∧ distance(center , trackpoint[j+1] ) > radius )
    ∧
    turnpoint ≠ ESS: crossing.time = trackpoint[j].time

    (distance(center , trackpoint[j] ) < radius ∧ distance(center , trackpoint[j+1] ) > radius )
    ∨
    (distance(center , trackpoint[j] ) > radius ∧ distance(center , trackpoint[j+1] ) < radius )
    crossing.time = interpolateTime(trackpoint[j],trackpoint[j+1])
    '''

    if ((tp.in_radius(fix, 0, 0) and tp.in_radius(next, 0, 0))
            or
            (not (tp.in_radius(fix, 0, 0)) and not (tp.in_radius(next, 0, 0)))):
        return fix.rawtime if tp.type != 'endspeed' else next.rawtime
    else:
        '''interpolate time:
        Will use distance from radius of the two points, and the proportion of times'''
        d1 = abs(distance(tp, fix) - tp.radius)
        d2 = abs(distance(tp, next) - tp.radius)
        speed = (d1 + d2) / (next.rawtime - fix.rawtime)
        t = round((fix.rawtime + d1 / speed), 2)
        return t


def in_semicircle(self, wpts, wmade, coords):
    wpt = wpts[wmade]
    fcoords = namedtuple('fcoords', 'flat flon')  # wpts don't have flon/flat so make them for polar2cartesian
    f = fcoords(coords.lat * math.pi / 180, coords.lon * math.pi / 180)
    prev = wmade - 1
    while prev > 0 and wpt.lat == wpts[prev].lat and wpt.lon == wpts[prev].lon:
        prev -= prev

    c = polar2cartesian(wpt)
    p = polar2cartesian(wpts[prev])

    # vector that bisects the semi-circle pointing into occupied half plane
    bvec = c - p
    pvec = polar2cartesian(f) - c

    # dot product
    dot = vecdot(bvec, pvec)
    if dot > 0:
        return 1

    return 0


def rawtime_float_to_hms(timef):
    """Converts time from floating point seconds to hours/minutes/seconds.

    Args:
        timef: A floating point time in seconds to be converted

    Returns:
        A namedtuple with hours, minutes and seconds elements
    """
    time = int(round(timef))
    hms = namedtuple('hms', ['hours', 'minutes', 'seconds'])

    return hms(math.floor(time / 3600), math.floor((time % 3600) / 60), math.floor(time % 60))


def distance_flown(fix, i, short_route, wpt, distances_to_go):
    """Calculate distance flown
        For exit wpts it uses distance from cylinders"""

    if (wpt.how == 'entry'
            or wpt.shape == 'line'):
        dist_to_next = distance(fix, short_route[i])
    else:
        dist_to_center = distance(fix, wpt)
        dist_to_next = max(wpt.radius - dist_to_center, 0)

    dist_flown = distances_to_go[0] - (dist_to_next + distances_to_go[i])

    return dist_flown


def fast_andoyer(p1, p2):
    flattening = f  # ELLIPSOIDS['WGS-84'][2]
    semi_major_axis = a  # ELLIPSOIDS['WGS-84'][0] * 1000

    lat1r = math.radians(p1.lat)
    lon1r = math.radians(p1.lon)
    lat2r = math.radians(p2.lat)
    lon2r = math.radians(p2.lon)

    dlon = lon2r - lon1r
    cos_dlon = math.cos(dlon)
    sin_lat1 = math.sin(lat1r)
    cos_lat1 = math.cos(lat1r)
    sin_lat2 = math.sin(lat2r)
    cos_lat2 = math.cos(lat2r)

    cos_d = sin_lat1 * sin_lat2 + cos_lat1 * cos_lat2 * cos_dlon
    if cos_d < -1:
        cos_d = -1
    elif cos_d > 1:
        cos_d = 1

    d = math.acos(cos_d)
    sin_d = math.sin(d)

    diffsinlat = sin_lat1 - sin_lat2
    sumsinlat = sin_lat1 + sin_lat2
    K = diffsinlat * diffsinlat
    L = sumsinlat * sumsinlat
    three_sin_d = 3 * sin_d

    one_minus_cos_d = 1 - cos_d
    one_plus_cos_d = 1 + cos_d

    if one_minus_cos_d == 0:
        H = 0
    else:
        H = (d + three_sin_d) / one_minus_cos_d

    if one_plus_cos_d == 0:
        G = 0
    else:
        G = (d - three_sin_d) / one_plus_cos_d
    dd = -(flattening / 4.0) * (H * K + G * L)
    return semi_major_axis * (d + dd)


def calcBearing(lat1, lon1, lat2, lon2):
    return Geodesic.WGS84.Inverse(lat1, lon1, lat2, lon2)['azi1']


def opt_goal(p1, p2):
    if p2.shape == 'line':
        # print('last tp is p2. lat{} lon{}'.format(p2.lat, p2.lon)
        return Turnpoint(lat=p2.lat, lon=p2.lon, type='optimised', radius=0, shape='optimised', how='optimised')
    else:
        # print(f'radius:{p2.radius}')
        p = geod.Direct(p2.lat, p2.lon, calcBearing(p2.lat, p2.lon, p1.lat, p1.lon), p2.radius)
        return Turnpoint(lat=p['lat2'], lon=p['lon2'], type='optimised', radius=0, shape='optimised', how='optimised')


def opt_wp(p1, p2, p3, r2):
    if p3 is None:
        return opt_goal(p1, p2)
    p2_1 = calcBearing(p2.lat, p2.lon, p1.lat, p1.lon)
    # if the next two points have the same center then the angle is given as 180, which is an error.
    # Set to same as p2_1 to force the net angle to be same as first angle.
    if p2.lat == p3.lat and p2.lon == p3.lon:
        p2_3 = p2_1
    else:
        p2_3 = calcBearing(p2.lat, p2.lon, p3.lat, p3.lon)

    if p2_1 < 0:
        p2_1 += 360
    if p2_3 < 0:
        p2_3 += 360

    # print('p2->p1', p2_1)
    # print('p2->p3', p2_3)

    angle = abs(p2_1 - p2_3)
    # print('abs angle:', angle)
    if angle > 180:
        angle = 360 - angle

    angle = angle / 2

    # print('angle/2:', angle)
    major = max(p2_1, p2_3)
    minor = min(p2_1, p2_3)
    if (360 - major + minor) < 180:
        if (360 - major) > angle:
            angle = major + angle
        else:
            angle = minor - angle
    else:
        angle = minor + angle

    # print('final angle:', angle)
    opt_point = geod.Direct(p2.lat, p2.lon, angle, r2)
    return Turnpoint(lat=opt_point['lat2'], lon=opt_point['lon2'], type='optimised', radius=0, shape='optimised',
                     how='optimised')


def opt_wp_exit(opt, t1, exit):
    # search for point that opt line crosses exit cylinder
    bearing = calcBearing(opt.lat, opt.lon, t1.lat, t1.lon)
    dist = geod.Inverse(opt.lat, opt.lon, t1.lat, t1.lon)['s12']
    point = opt
    found = False
    d1 = dist / 2
    direction = ''
    while not found:

        p = geod.Direct(opt.lat, opt.lon, bearing, dist)
        point = Turnpoint(lat=p['lat2'], lon=p['lon2'], type='optimised', radius=0, shape='optimised', how='optimised')
        dist_from_centre = int(round(geod.Inverse(point.lat, point.lon, exit.lat, exit.lon)['s12']))
        if dist_from_centre > exit.radius:
            if direction != 'plus':
                d1 = d1 / 2  # if we change direction halve the increment
            dist = dist + d1
            direction = 'plus'
        elif dist_from_centre < exit.radius:
            if direction != 'minus':
                d1 = d1 / 2  # if we change direction halve the increment
            dist = dist - d1
            direction = 'minus'
        else:
            found = True
    return point


def opt_wp_enter(opt, t1, enter):
    # search for point that opt line crosses enter cylinder
    bearing = calcBearing(opt.lat, opt.lon, t1.lat, t1.lon)
    dist = geod.Inverse(opt.lat, opt.lon, t1.lat, t1.lon)['s12']
    point = opt
    found = False
    d1 = dist / 2
    direction = ''
    while not found:

        p = geod.Direct(opt.lat, opt.lon, bearing, dist)
        point = Turnpoint(lat=p['lat2'], lon=p['lon2'], type='optimised', radius=0, shape='optimised', how='optimised')
        dist_from_centre = int(round(geod.Inverse(point.lat, point.lon, enter.lat, enter.lon)['s12']))
        if dist_from_centre > enter.radius:
            if direction != 'plus':
                d1 = d1 / 2  # if we change direction halve the increment
            dist = dist + d1
            direction = 'plus'
        elif dist_from_centre < enter.radius:
            if direction != 'minus':
                d1 = d1 / 2  # if we change direction halve the increment
            dist = dist - d1
            direction = 'minus'
        else:
            found = True
    return point


def get_line(turnpoints):
    """returns line segment extremes"""
    if not (turnpoints[-1].shape == 'line'):
        return []

    from pyproj import Geod

    clon, clat = turnpoints[-1].lon, turnpoints[-1].lat  # center point of the line
    ln = turnpoints[-1].radius / 2
    g = Geod(ellps="WGS84")

    for t in reversed(list(turnpoints)):
        if not (t.lat == clat and t.lon == clon):
            flon, flat = t.lon, t.lat
            az1, az2, d = g.inv(clon, clat, flon, flat)
            lon1, lat1, az = g.fwd(clon, clat, az1 - 90, ln)
            lon2, lat2, az = g.fwd(clon, clat, az1 + 90, ln)
            # print(f'Line: {lat1}, {lon1} - {lat2}, {lon2}')

            return [Turnpoint(lat1, lon1, 0, 'optimised', 'optimised', 'optimised'),
                    Turnpoint(lat2, lon2, 0, 'optimised', 'optimised', 'optimised')]

    ''' if all waypoints have same coordinates, returns a north-south line'''
    lon1, lat1, az = g.fwd(clon, clat, 0, ln)
    lon2, lat2, az = g.fwd(clon, clat, 180, ln)

    return [Turnpoint(lat1, lon1, 0, 'optimised', 'optimised', 'optimised'),
            Turnpoint(lat2, lon2, 0, 'optimised', 'optimised', 'optimised')]


"""
Procedures for Task Short Distance Calculation
Using John Stevenson's Algorithm

BEGIN HERE
"""


def get_shortest_path(task, fix=None, pointer=None):
    """ Inputs:
            task  - Obj: task object
    """
    import sys

    last_dist = sys.maxsize  # inizialise to max integer
    finished = False

<<<<<<< HEAD
    '''get projection center'''
    clat, clon = get_proj_center(task.turnpoints)

    '''define earth model'''
    # wgs84 = Proj("+init=EPSG:4326")  # LatLon with WGS84 datum used by GPS units and Google Earth
    # wgs84 = Proj(proj='latlong', datum='WGS84')
    wgs84 = EARTHMODEL

    '''calculate planar projection'''
    my_proj = get_proj(clat, clon)

    '''create a list of cPoint obj from turnpoint list'''
    points = convert(task.turnpoints, wgs84, my_proj)

    count = len(points)  # number of waypoints
    ESS_index = [i for i, e in enumerate(task.turnpoints) if e.type == 'endspeed'][0]
    if not (task.turnpoints[-1].shape == 'line'):
        line = []
        print(f'is line: {task.turnpoints[-1].shape}')
=======
    if not task.projected_turnpoints:
        '''create a list of cPoint obj from turnpoint list'''
        points = convert_turnpoints(task.turnpoints, task.geo)
        line = convert_turnpoints(get_line(task.turnpoints), task.geo)
>>>>>>> 0c6d69fe
    else:
        points = task.projected_turnpoints
        line = task.projected_line

    if fix and pointer:
        '''create list of points to optimize distance to goal '''
        x, y = task.geo.convert(fix.lon, fix.lat)
        points = points[pointer:]
        points.insert(0, cPoint(x=x, y=y))

    count = len(points)  # number of waypoints
    if any(p for p in points if p.type == 'endspeed'):
        ESS_index = points.index(next(p for p in points if p.type == 'endspeed'))
    else:
        ESS_index = None
    # if not (turnpoints[-1].shape == 'line'):
    #     line = []
    #     # print(f'is line: {turnpoints[-1].shape}')
    # else:
    #     ends = get_line(turnpoints)
    #     line = convert_turnpoints(ends, task.geo)
    #     # print(f'line: {line[0].x}, {line[0].y} - {line[1].x}, {line[1].y}')

    # print('***')
    # print(f'WPT Count: {count}  |  ESS Index: {ESS_index}')
    # for idx, tp in enumerate(turnpoints):
    #     print(f'n. {idx}')
    #     pt = points[idx]
    #     print(f'tp:   lat {tp.lat} |  lon {tp.lon} |  radius {tp.radius} |  shape {tp.shape} |  type {tp.type}')
    #     print(f'pt:   x {pt.x} |  y {pt.y} |  radius {pt.radius}')

    ''' Settings'''
    opsCount = count * 10  # number of operations allowed
    tolerance = 1.0  # meters, difference between results under which iteration will stop

    while not finished and opsCount > 0:
        planar_dist = optimize_path(points, count, ESS_index, line)
        ''' See if the difference between the last distance id
            smaller than the tolerance'''
        finished = (last_dist - planar_dist < tolerance)
        last_dist = planar_dist
        opsCount -= 1
    print(f'iterations made: {count * 10 - opsCount} | distance: {planar_dist}')

    if fix:
        '''return opt dist to goal'''
        return planar_dist

    '''create optimised points positions on earth model (lat, lon)'''
    optimised = revert_opt_points(points, task.geo)

    return optimised


def convert_turnpoints(turnpoints, geo):
    """ transform Turnpoints (lon, lat) to projected points (x, y)
        input:
        task  - Task obj
    """
    result = []

    for tp in turnpoints:
        x, y = geo.convert(tp.lon, tp.lat)
        result.append(cPoint(x=x, y=y, radius=tp.radius, type=tp.type))

    return result


def revert_opt_points(points, geo):
    """ transform projected points (x, y) to Turnpoints (lon, lat)
        input:
        points - List
        geo - Geo obj
    """
    result = []
    for p in points:
        lon, lat = geo.revert(p.fx, p.fy)
        result.append(Turnpoint(lat=lat, lon=lon, type='optimised', radius=0, shape='optimised', how='optimised'))

    return result


def optimize_path(points, count, ESS_index, line):
    """ Inputs:
            points      - array of point objects
            count       - number of points (not needed)
            ESS_index   - index of the ESS point, or -1 (not needed, we have type)
            line        - goal line endpoints, or empty array"""

    dist = 0
    hasLine = (len(line) == 2)
    for idx in range(1, count):
        '''Get the target cylinder c and its preceding and succeeding points'''
        c, a, b = get_target_points(points, count, idx, ESS_index)
        if idx == count - 1 and hasLine:
            process_line(line, c, a)
        else:
            process_cylinder(c, a, b)

        '''Calculate the distance from A to the C fix point'''
        legDistance = hypot(a.x - c.fx, a.y - c.fy)
        dist += legDistance

    return dist


def get_target_points(points, count, index, ESS_index):
    """Inputs:
        points  - array of point objects
        count   - number of points
        index   - index of the target cylinder (from 1 upwards)
        ESS_index - index of the ESS point, or -1 """

    '''Set point C to the target cylinder'''
    c = points[index]
    '''Create point A using the fix from the previous point'''
    a = cPoint.create_from_fix(points[index - 1])
    '''Create point B using the fix from the next point
    use point C center for the lastPoint and ESS_index).'''
    if (index == count - 1) or (index == ESS_index):
        b = cPoint.create_from_center(c)
    else:
        b = cPoint.create_from_fix(points[index + 1])

    return c, a, b


def process_cylinder(c, a, b):
    """Inputs:
        c, a, b - target cylinder, previous point, next point"""

    distAC, distBC, distAB, distCtoAB = get_relative_distances(c, a, b)
    if distAB == 0.0:
        '''A and B are the same point: project the point on the circle'''
        project_on_circle(c, a.x, a.y, distAC)
    elif point_on_circle(c, a, b, distAC, distBC, distAB, distCtoAB):
        '''A or B are on the circle: the fix has been calculated'''
        return
    elif distCtoAB < c.radius:
        '''AB segment intersects the circle, but is not tangent to it'''
        if distAC < c.radius and distBC < c.radius:
            '''A and B are inside the circle'''
            set_reflection(c, a, b)
        elif (distAC < c.radius and distBC > c.radius or
              (distAC > c.radius and distBC < c.radius)):
            '''One point inside, one point outside the circle'''
            set_intersection_1(c, a, b, distAB)
        elif distAC > c.radius and distBC > c.radius:
            '''A and B are outside the circle'''
            set_intersection_2(c, a, b, distAB)
    else:
        '''A and B are outside the circle and the AB segment is
        either tangent to it or or does not intersect it'''
        set_reflection(c, a, b)


def get_relative_distances(c, a, b):
    """Inputs:
        c, a, b - target cylinder, previous point, next point"""

    '''Calculate distances AC, BC and AB'''
    distAC = hypot(a.x - c.x, a.y - c.y)
    distBC = hypot(b.x - c.x, b.y - c.y)
    len2 = (a.x - b.x) ** 2 + (a.y - b.y) ** 2
    distAB = sqrt(len2)
    '''Find the shortest distance from C to the AB line segment'''
    if len2 == 0.0:
        '''A and B are the same point'''
        distCtoAB = distAC
    else:
        t = ((c.x - a.x) * (b.x - a.x) + (c.y - a.y) * (b.y - a.y)) / len2
        if t < 0.0:
            '''Beyond the A end of the AB segment'''
            distCtoAB = distAC
        elif t > 1.0:
            '''Beyond the B end of the AB segment'''
            distCtoAB = distBC
        else:
            '''On the AB segment'''
            cpx = t * (b.x - a.x) + a.x
            cpy = t * (b.y - a.y) + a.y
            distCtoAB = hypot(cpx - c.x, cpy - c.y)

    return distAC, distBC, distAB, distCtoAB


def get_intersection_points(c, a, b, distAB):
    """Inputs:
            c, a, b - target cylinder, previous point, next point
            distAB  - AB line segment length"""

    '''Find e, which is on the AB line perpendicular to c center'''
    dx = (b.x - a.x) / distAB
    dy = (b.y - a.y) / distAB
    t2 = dx * (c.x - a.x) + dy * (c.y - a.y)
    ex = t2 * dx + a.x
    ey = t2 * dy + a.y
    '''Calculate the intersection points, s1 and s2'''
    dt2 = c.radius ** 2 - (ex - c.x) ** 2 - (ey - c.y) ** 2
    dt = sqrt(dt2) if dt2 > 0 else 0
    s1x = (t2 - dt) * dx + a.x
    s1y = (t2 - dt) * dy + a.y
    s2x = (t2 + dt) * dx + a.x
    s2y = (t2 + dt) * dy + a.y

    return cPoint.create(s1x, s1y), cPoint.create(s2x, s2y), cPoint.create(ex, ey)


def point_on_circle(c, a, b, distAC, distBC, distAB, distCtoAB):
    """Inputs:
        c, a, b - target cylinder, previous point, next point
        Distances between the points"""

    if fabs(distAC - c.radius) < 0.0001:
        '''A on the circle (perhaps B as well): use A position'''
        c.fx = a.x
        c.fy = a.y
        return True

    if fabs(distBC - c.radius) < 0.0001:
        '''B on the circle'''
        if distCtoAB < c.radius and distAC > c.radius:
            '''AB segment intersects the circle and A is outside it'''
            set_intersection_2(c, a, b, distAB)
        else:
            '''Use B position'''
            c.fx = b.x
            c.fy = b.y

        return True

    return False


def project_on_circle(c, x, y, lenght):
    """Inputs:
        c       - the circle
        x, y    - coordinates of the point to project
        len     - line segment length, from c to the point"""
    if lenght == 0.0:
        '''The default direction is eastwards (90 degrees)'''
        c.fx = c.radius + c.x
        c.fy = c.y
    else:
        c.fx = c.radius * (x - c.x) / lenght + c.x
        c.fy = c.radius * (y - c.y) / lenght + c.y


def set_intersection_1(c, a, b, distAB):
    """Inputs:
        c, a, b     - target cylinder, previous point, next point
        distAB      - AB line segment length"""

    '''Get the intersection points (s1, s2)'''
    s1, s2, e = get_intersection_points(c, a, b, distAB)
    as1 = hypot(a.x - s1.x, a.y - s1.y)
    bs1 = hypot(b.x - s1.x, b.y - s1.y)
    '''Find the intersection lying between points a and b'''
    if fabs(as1 + bs1 - distAB) < 0.0001:
        c.fx = s1.x
        c.fy = s1.y
    else:
        c.fx = s2.x
        c.fy = s2.y


def set_intersection_2(c, a, b, distAB):
    """Inputs:
         c, a, b    - target cylinder, previous point, next point
         distAB     - AB line segment length"""

    '''Get the intersection points (s1, s2) and midpoint (e)'''
    s1, s2, e = get_intersection_points(c, a, b, distAB)
    as1 = hypot(a.x - s1.x, a.y - s1.y)
    es1 = hypot(e.x - s1.x, e.y - s1.y)
    ae = hypot(a.x - e.x, a.y - e.y)
    '''Find the intersection between points a and e'''
    if fabs(as1 + es1 - ae) < 0.0001:
        c.fx = s1.x
        c.fy = s1.y
    else:
        c.fx = s2.x
        c.fy = s2.y


def set_reflection(c, a, b):
    """Inputs:
        c, a, b - target circle, previous point, next point"""

    ''' The lengths of the adjacent triangle sides (af, bf) are
        proportional to the lengths of the cut AB segments (ak, bk)'''
    af = hypot(a.x - c.fx, a.y - c.fy)
    bf = hypot(b.x - c.fx, b.y - c.fy)
    t = af / (af + bf)
    '''Calculate point k on the AB segment'''
    kx = t * (b.x - a.x) + a.x
    ky = t * (b.y - a.y) + a.y
    kc = hypot(kx - c.x, ky - c.y)
    '''Project k on to the radius of c'''
    project_on_circle(c, kx, ky, kc)


def process_line(line, c, a):
    """Inputs:
        line - array of goal line endpoints
        c, a - target (goal), previous point"""

    g1, g2 = line[0], line[1]
    len2 = (g1.x - g2.x) ** 2 + (g1.y - g2.y) ** 2
    if len2 == 0.0:
        '''Error trapping: g1 and g2 are the same point'''
        c.fx = g1.x
        c.fy = g1.y
    else:
        t = ((a.x - g1.x) * (g2.x - g1.x) + (a.y - g1.y) * (g2.y - g1.y)) / len2
        if t < 0.0:
            '''Beyond the g1 end of the line segment'''
            c.fx = g1.x
            c.fy = g1.y
        elif t > 1.0:
            '''Beyond the g2 end of the line segment'''
            c.fx = g2.x
            c.fy = g2.y
        else:
            '''Projection falls on the line segment'''
            c.fx = t * (g2.x - g1.x) + g1.x
            c.fy = t * (g2.y - g1.y) + g1.y


"""
Procedures for Task Short Distance Calculation
Using John Stevenson's Algorithm

END HERE
"""<|MERGE_RESOLUTION|>--- conflicted
+++ resolved
@@ -105,7 +105,6 @@
         return distance(self, fix) < self.radius + tol
 
 
-<<<<<<< HEAD
 def delete_turnpoint(tp_id):
     from db_tables import tblTaskWaypoint as W
 
@@ -172,8 +171,6 @@
                 return None
         return 1
 
-=======
->>>>>>> 0c6d69fe
 def get_proj(clat, clon, proj=PROJ):
     """
     returns correct projection, UTM or custom Mercatore, using BBox center coordinates
@@ -192,12 +189,7 @@
         return Proj(f"EPSG:{epsg_code}")
     else:
         '''custom Mercatore projection'''
-<<<<<<< HEAD
-        tmerc = Proj(
-             f"+proj=tmerc +lat_0={clat} +lon_0={clon} +k_0=1 +x_0=0 +y_0=0 +ellps=WGS84 +towgs84=0,0,0,0,0,0,0 +units=m +no_defs")
-=======
         tmerc = Proj(f"+proj=tmerc +lat_0={clat} +lon_0={clon} +k_0=1 +x_0=0 +y_0=0 +ellps=WGS84 +towgs84=0,0,0,0,0,0,0 +units=m +no_defs")
->>>>>>> 0c6d69fe
         return tmerc
 
 
@@ -782,32 +774,10 @@
     last_dist = sys.maxsize  # inizialise to max integer
     finished = False
 
-<<<<<<< HEAD
-    '''get projection center'''
-    clat, clon = get_proj_center(task.turnpoints)
-
-    '''define earth model'''
-    # wgs84 = Proj("+init=EPSG:4326")  # LatLon with WGS84 datum used by GPS units and Google Earth
-    # wgs84 = Proj(proj='latlong', datum='WGS84')
-    wgs84 = EARTHMODEL
-
-    '''calculate planar projection'''
-    my_proj = get_proj(clat, clon)
-
-    '''create a list of cPoint obj from turnpoint list'''
-    points = convert(task.turnpoints, wgs84, my_proj)
-
-    count = len(points)  # number of waypoints
-    ESS_index = [i for i, e in enumerate(task.turnpoints) if e.type == 'endspeed'][0]
-    if not (task.turnpoints[-1].shape == 'line'):
-        line = []
-        print(f'is line: {task.turnpoints[-1].shape}')
-=======
     if not task.projected_turnpoints:
         '''create a list of cPoint obj from turnpoint list'''
         points = convert_turnpoints(task.turnpoints, task.geo)
         line = convert_turnpoints(get_line(task.turnpoints), task.geo)
->>>>>>> 0c6d69fe
     else:
         points = task.projected_turnpoints
         line = task.projected_line
