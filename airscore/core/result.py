--- conflicted
+++ resolved
@@ -451,6 +451,15 @@
 
 
 def get_country_list(countries=None, iso=3):
+    """
+    Returns a list of countries code and names.
+    If a list of codes is not given, returns the whole countries set.
+    Args:
+        countries: list of country codes
+        iso: 2 or 3
+    Returns:
+        a list of objects with attributes name and code
+    """
     from db_tables import TblCountryCode as CC
     from myconn import Database
     from sqlalchemy.exc import SQLAlchemyError
@@ -482,74 +491,60 @@
         return jsonpickle.decode(f.read())
 
 
-<<<<<<< HEAD
-def get_task_country_scoring(filename):
-    """takes a task result filename and outputs a nested dict ready to be jsonified for the front end
-        each pilot has attributes for their nation and nation score to allow grouping in datatables js.
-        Scores are given html strikethough <del> if they do not count towards nation total
-=======
 def get_task_country_json(filename):
->>>>>>> 833b72c9
-    """
-    data = open_json_file(filename)
-    formula = data['formula']
-    pilots = []
-    teams = []
-    all_scores = []
-    if not formula['country_scoring']:
-        print(f'Team Scoring is not available')
-        return None
-    countries = get_country_list(countries=set(map(lambda x: x['nat'], data['results'])))
-    size = formula['team_size']
-    for nat in countries:
-        nation = dict(code=nat.code, name=nat.name)
-        nat_pilots = sorted([p for p in data['results'] if p['nat'] == nation['code']
-                            and p['nat_team']], key=lambda k: k['score'], reverse=True)
-        nation['score'] = sum([p['score'] for p in nat_pilots][:size])
-        for rank, p in enumerate(nat_pilots):
-            p['group'] = f". {nat.name} - {nation['score']:.0f} points"
-            p['nation_score'] = nation['score']
-            if rank >= size:
-                p['score'] = f"<del>{p['score']:.2f}</del>"
-            else:
-                p['score'] = f"{p['score']:.2f}"
-        teams.append(nation)
-        pilots.extend(nat_pilots)
-    # get rank after sort
-    for t in teams:
-        all_scores.append(t['score'])
-    for row in pilots:
-        row['group'] = str(sum(map(lambda x: x > row['nation_score'], all_scores)) + 1) + row['group']
-    return {'teams': teams, 'data': pilots, 'info': data['info'], 'formula': data['formula']}
-
-
-<<<<<<< HEAD
-def get_comp_country_scoring(filename):
-    """takes a competition result filename and outputs a nested dict ready to be jsonified for the front end
-        each pilot has attributes for their nation and nation score to allow grouping in datatables js.
-        Scores are given html strikethough <del> if they do not count towards nation total
-=======
-def get_comp_country_json(filename):
->>>>>>> 833b72c9
-    """
+    """
+    Get task result json file as input
+    returns json formatted string
+    list of nations dict with attributes:
+        name: nation name
+        code: nation code
+        score: nation score
+        pilots: list of pilots dict, as in result json file. Only pilots in National team.
+    So in frontend every result after the max team size should be formatted as deleted"""
+    import jsonpickle
     data = open_json_file(filename)
     formula = data['formula']
     if not formula['country_scoring']:
         print(f'Team Scoring is not available')
         return None
+    countries = get_country_list(countries=set(map(lambda x: x['nat'], data['results'])))
+    size = formula['team_size']
+    results = []
+    for nat in countries:
+        nation = dict(code=nat.code, name=nat.name)
+        nat_pilots = sorted([p for p in data['results'] if p['nat'] == nation['code']
+                             and p['nat_team']], key=lambda k: k['score'], reverse=True)
+        nation['pilots'] = nat_pilots
+        nation['score'] = sum([p['score'] for p in nat_pilots][:size])
+        results.append(nation)
+    results = sorted(results, key=lambda k: k['score'], reverse=True)
+    return jsonpickle.encode(results)
+
+
+def get_comp_country_json(filename):
+    """
+    Get comp result json file as input
+    returns json formatted string
+    list of nations dict with attributes:
+        name: nation name
+        code: nation code
+        score: nation score
+        pilots: list of pilots dict, as in result json file, but in results attribute you have, for each task:
+            pre: actual pilot result
+            perf: 1 if result has been used by team, 0 otherwise
+            score: actual score if used, 0 otherwise
+    So in frontend every result is taken from pre, formatted as deleted if perf == 0"""
+    import jsonpickle
+    data = open_json_file(filename)
+    formula = data['formula']
+    if not formula['country_scoring']:
+        print(f'Team Scoring is not available')
+        return None
     '''get info: countries list, team size, task codes'''
     countries = get_country_list(countries=set(map(lambda x: x['nat'], data['results'])))
     size = formula['team_size']
     tasks = [t['task_code'] for t in data['tasks']]
-    teams = []
-    pilots = []
-    all_scores = []
-    all_possible_tasks = []
-
-    # setup the 20 task placeholders
-    for t in range(1, 21):
-        all_possible_tasks.append('T' + str(t))
-
+    results = []
     for nat in countries:
         nation = dict(code=nat.code, name=nat.name)
         nat_pilots = [p for p in data['results'] if p['nat'] == nation['code'] and p['nat_team']]
@@ -564,21 +559,14 @@
                     p['results'][t]['score'] = p['results'][t]['pre']
                     p['results'][t]['perf'] = 1
                 else:
-                    p['results'][t]['score'] = f"<del>{int(p['results'][t]['pre'])}</del>"
+                    p['results'][t]['score'] = 0
                     p['results'][t]['perf'] = 0
-        for t in list(set(all_possible_tasks)-set(tasks)):
-            for idx, p in enumerate(nat_pilots):
-                p['results'][t] = {'score': ''}
         '''final nation sorting'''
         for p in nat_pilots:
-            p['score'] = sum(p['results'][t]['score'] for t in tasks if not isinstance(p['results'][t]['score'], str))
-            p['group'] = f". {nat.name} - {score:.0f} points"
-            p['nation_score'] = score
+            p['score'] = sum(p['results'][t]['score'] for t in tasks)
         nat_pilots = sorted(nat_pilots, key=lambda k: k['score'], reverse=True)
-        pilots.extend(nat_pilots)
+        nation['pilots'] = nat_pilots
         nation['score'] = score
-<<<<<<< HEAD
-=======
         results.append(nation)
     results = sorted(results, key=lambda k: k['score'], reverse=True)
     return jsonpickle.encode(results)
@@ -765,7 +753,6 @@
         nat_pilots = sorted(nat_pilots, key=lambda k: k['score'], reverse=True)
         pilots.extend(nat_pilots)
         nation['score'] = score
->>>>>>> 833b72c9
         teams.append(nation)
     # get rank after sort
     for t in teams:
@@ -773,8 +760,6 @@
     for row in data['results']:
         row['group'] = str(sum(map(lambda x: x > row['nation_score'], all_scores))+1) + row['group']
 
-<<<<<<< HEAD
-=======
     return {'teams': teams, 'data': pilots, 'info': data['info'], 'formula': data['formula']}
 
 
@@ -875,5 +860,4 @@
     for row in pilots:
         row['group'] = str(sum(map(lambda x: x > row['team_score'], all_scores))+1) + row['group']
 
->>>>>>> 833b72c9
     return {'teams': teams, 'data': pilots, 'info': data['info'], 'formula': data['formula']}