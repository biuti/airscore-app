--- conflicted
+++ resolved
@@ -300,7 +300,45 @@
     return ref_id
 
 
-<<<<<<< HEAD
+def unpublish_result(taskid, session=None):
+    """unpublish (set active to 0) all result files for a task"""
+    with Database(session) as db:
+        try:
+            db.session.query(TblResultFile).filter(TblResultFile.task_id == taskid).update({'active': 0})
+            db.session.commit()
+            if not session:
+                db.session.close()
+        except SQLAlchemyError as e:
+            error = str(e.__dict__)
+            print(f"Error unpublishing result in database: {error}")
+            db.session.rollback()
+            db.session.close()
+            return error
+        return 1
+
+
+def publish_result(filename_or_refid, ref_id=False, session=None):
+    """publish (set active to 1) a result files, by default takes filename of result to publish,
+    otherwise ref_id if ref_id flag True"""
+
+    with Database(session) as db:
+        try:
+            if ref_id:
+                db.session.query(TblResultFile).filter(TblResultFile.ref_id == filename_or_refid).update({'active': 1})
+            else:
+                db.session.query(TblResultFile).filter(TblResultFile.filename == filename_or_refid).update({'active': 1})
+            db.session.commit()
+            if not session:
+                db.session.close()
+        except SQLAlchemyError as e:
+            error = str(e.__dict__)
+            print(f"Error publishing result in database: {error}")
+            db.session.rollback()
+            db.session.close()
+            return error
+        return 1
+
+
 def update_result_status(ref_id, status):
     from os import path as p
     import json
@@ -331,7 +369,6 @@
     """gets result file id and info to update from frontend"""
     from db_tables import TblTaskResult
     from sqlalchemy import and_
-    from sqlalchemy.exc import SQLAlchemyError
     from Defines import RESULTDIR
     from os import path
     from pathlib import Path
@@ -382,42 +419,3 @@
             db.session.rollback()
             db.session.close()
             return error
-=======
-def unpublish_result(taskid, session=None):
-    """unpublish (set active to 0) all result files for a task"""
-    with Database(session) as db:
-        try:
-            db.session.query(TblResultFile).filter(TblResultFile.task_id == taskid).update({'active': 0})
-            db.session.commit()
-            if not session:
-                db.session.close()
-        except SQLAlchemyError as e:
-            error = str(e.__dict__)
-            print(f"Error unpublishing result in database: {error}")
-            db.session.rollback()
-            db.session.close()
-            return error
-        return 1
-
-
-def publish_result(filename_or_refid, ref_id=False, session=None):
-    """publish (set active to 1) a result files, by default takes filename of result to publish,
-    otherwise ref_id if ref_id flag True"""
-
-    with Database(session) as db:
-        try:
-            if ref_id:
-                db.session.query(TblResultFile).filter(TblResultFile.ref_id == filename_or_refid).update({'active': 1})
-            else:
-                db.session.query(TblResultFile).filter(TblResultFile.filename == filename_or_refid).update({'active': 1})
-            db.session.commit()
-            if not session:
-                db.session.close()
-        except SQLAlchemyError as e:
-            error = str(e.__dict__)
-            print(f"Error publishing result in database: {error}")
-            db.session.rollback()
-            db.session.close()
-            return error
-        return 1
->>>>>>> 828fb841
