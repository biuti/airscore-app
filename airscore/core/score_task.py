"""
Score Task:
To be used on frontend.
- calculates task scoring
- creates JSON file
- creates DB entry (tblResultFile)
- outputs result ID (refPk)

Usage:
    python3 score_task.py <tasPk> (opt.)<'status'>

    tasPk   - INT: task ID in tblTask
    status  - STR: 'provisional', 'official', 'test', ...

- AirScore -
Stuart Mackintosh - Antonio Golfari
2019

"""

from logger import Logger
from task import Task as T
from pprint import pprint


<<<<<<< HEAD
    '''create logging and disable output'''
    # Logger('ON', 'score_task.txt')
=======
def main(args):
    """create logging and disable output"""
    Logger('ON', 'score_task.txt')
>>>>>>> 0cda3aee

    print("starting..")
    '''Main module. Takes tasPk as parameter'''

    task_id = int(args[0])
    status = None if len(args) == 1 else str(args[1])
    print(f"Task ID: {task_id} | Status: {status}")

    '''create task obj'''
    task = T.read(task_id)

    '''create task scores obj, json file, and tblResultFile entry'''
    ref_id = task.create_results(status)
    print(f'result ID: {ref_id}')

    ''' now restore stdout function '''
    # Logger('OFF')


if __name__ == "__main__":
    import sys

    '''check parameter is good'''
    if not (sys.argv[1] and sys.argv[1].isdigit() and int(sys.argv[1]) > 0):
        print("number of arguments != 1 and/or task_id not a number")
        print("usage: python3 score_task.py <tasPk> (opt.)<'status'>")
        exit()

    main(sys.argv[1:])<|MERGE_RESOLUTION|>--- conflicted
+++ resolved
@@ -18,25 +18,20 @@
 
 """
 
-from logger import Logger
-from task import Task as T
-from pprint import pprint
+from logger     import Logger
+from task       import Task as T
+from pprint     import pprint
 
+def main(args):
 
-<<<<<<< HEAD
     '''create logging and disable output'''
-    # Logger('ON', 'score_task.txt')
-=======
-def main(args):
-    """create logging and disable output"""
     Logger('ON', 'score_task.txt')
->>>>>>> 0cda3aee
 
     print("starting..")
     '''Main module. Takes tasPk as parameter'''
 
     task_id = int(args[0])
-    status = None if len(args) == 1 else str(args[1])
+    status  = None if len(args) == 1 else str(args[1])
     print(f"Task ID: {task_id} | Status: {status}")
 
     '''create task obj'''
@@ -47,10 +42,13 @@
     print(f'result ID: {ref_id}')
 
     ''' now restore stdout function '''
-    # Logger('OFF')
+    Logger('OFF')
 
+    ''' output ref_id to use in frontend:
+        task_result.php?refPk=ref_id&tasPk=task_id&comPk=comp_id'''
+    print(f'{ref_id}')
 
-if __name__ == "__main__":
+if __name__== "__main__":
     import sys
 
     '''check parameter is good'''
