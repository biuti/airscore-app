--- conflicted
+++ resolved
@@ -1,4 +1,3 @@
-
 def checkbbox(lat, lon, bbox):
     if lat < bbox[0][0]:
         bbox[0][0] = lat
@@ -226,13 +225,12 @@
     features = []
     takeoff_landing = []
     thermals = []
-    infringements = []
     point = namedtuple('fix', 'lat lon')
 
-    min_lat = flight.fixes[0].lat
-    min_lon = flight.fixes[0].lon
-    max_lat = flight.fixes[0].lat
-    max_lon = flight.fixes[0].lon
+    min_lat = track.flight.fixes[0].lat
+    min_lon = track.flight.fixes[0].lon
+    max_lat = track.flight.fixes[0].lat
+    max_lon = track.flight.fixes[0].lon
     bbox = [[min_lat, min_lon], [max_lat, max_lon]]
 
     takeoff = Point((flight.takeoff_fix.lon, flight.takeoff_fix.lat))
@@ -307,151 +305,6 @@
 
     tracklog = FeatureCollection(features)
 
-<<<<<<< HEAD
-    return tracklog, thermals, takeoff_landing, bbox, waypoint_achieved
-
-
-def create_tracklog_map(pilot: dict, task: dict, second_interval=5):
-    """Dumps the flight to geojson format used for mapping.
-    Contains tracklog split into pre SSS, pre Goal and post goal parts, thermals, takeoff/landing,
-    result object, waypoints achieved, and bounds
-
-    second_interval = resolution of tracklog. default one point every 5 seconds. regardless it will
-                        keep points where waypoints were achieved.
-    returns the Json string."""
-
-    from collections import namedtuple
-    from pathlib import Path
-    from task import get_task_path
-    from calcUtils import sec_to_string, sec_to_duration
-    from route import distance
-    from igc_lib import Flight
-    from geojson import Point, Feature, FeatureCollection, MultiLineString
-
-    features = []
-    takeoff_landing = []
-    thermals = []
-    point = namedtuple('fix', 'lat lon')
-
-    ''' get track'''
-    track_file = pilot['track_file']
-    task_id = int(task['task_id'])
-    file = Path(get_task_path(task_id), track_file)
-    flight = Flight.create_from_file(file)
-
-    min_lat = flight.fixes[0].lat
-    min_lon = flight.fixes[0].lon
-    max_lat = flight.fixes[0].lat
-    max_lon = flight.fixes[0].lon
-    bbox = [[min_lat, min_lon], [max_lat, max_lon]]
-
-    takeoff = Point((flight.takeoff_fix.lon, flight.takeoff_fix.lat))
-    takeoff_landing.append(Feature(geometry=takeoff, properties={"TakeOff": "TakeOff"}))
-    landing = Point((flight.landing_fix.lon, flight.landing_fix.lat))
-    takeoff_landing.append(Feature(geometry=landing, properties={"Landing": "Landing"}))
-
-    for thermal in flight.thermals:
-        thermals.append((thermal.enter_fix.lon, thermal.enter_fix.lat,
-                         f'{thermal.vertical_velocity():.1f}m/s gain:{thermal.alt_change():.0f}m'))
-
-    pre_sss = []
-    pre_goal = []
-    post_goal = []
-    waypoint_achieved = []
-
-    # if the pilot did not make goal, goal time will be None. set to after end of track to avoid issues.
-    if not pilot['goal_time']:
-        goal_time = flight.fixes[-1].rawtime + 1
-    else:
-        goal_time = pilot['goal_time']
-
-    # if the pilot did not make SSS then it will be 0, set to task start time.
-    if pilot['SSS_time'] == 0:
-        SSS_time = task['start_time']
-    else:
-        SSS_time = pilot['SSS_time']
-
-    waypoint = 0
-    lastfix = flight.fixes[0]
-    for idx, fix in enumerate(flight.fixes):
-        bbox = checkbbox(fix.lat, fix.lon, bbox)
-        keep = False
-        if fix.rawtime >= lastfix.rawtime + second_interval:
-            keep = True
-            lastfix = fix
-
-        if len(pilot['waypoints_achieved']) > waypoint and fix.rawtime == pilot['waypoints_achieved'][waypoint][1]:
-            time = sec_to_string(fix.rawtime, int(task['time_offset']))
-            waypoint_achieved.append(
-                [fix.lon, fix.lat, fix.gnss_alt, fix.press_alt, pilot['waypoints_achieved'][waypoint][0], time,
-                 fix.rawtime,
-                 f"{pilot['waypoints_achieved'][waypoint][0]}" 
-                 f'gps alt: {fix.gnss_alt:.0f}m '
-                 f'baro alt: {fix.press_alt:.0f}m '
-                 f'time: {time}'])
-            keep = True
-            if waypoint < len(pilot['waypoints_achieved']) - 1:
-                waypoint += 1
-
-        if keep:
-            if fix.rawtime <= SSS_time:
-                pre_sss.append((fix.lon, fix.lat, fix.gnss_alt, fix.press_alt))
-            if SSS_time <= fix.rawtime <= goal_time:
-                pre_goal.append((fix.lon, fix.lat, fix.gnss_alt, fix.press_alt))
-            if fix.rawtime >= goal_time:
-                post_goal.append((fix.lon, fix.lat, fix.gnss_alt, fix.press_alt))
-
-    if len(waypoint_achieved) > 0:
-        waypoint_achieved[0].append(0)
-        waypoint_achieved[0].append("0:00:00")
-        waypoint_achieved[0].append('-')
-
-        for idx, wp in enumerate(waypoint_achieved[1:], 1):
-            current = point(lon=wp[0], lat=wp[1])
-            previous = point(lon=waypoint_achieved[idx - 1][0], lat=waypoint_achieved[idx - 1][1])
-            straight_line_dist = distance(previous, current) / 1000
-            time_taken = (wp[6] - waypoint_achieved[idx - 1][6]) / 3600
-            time_takenHMS = sec_to_duration(wp[6] - waypoint_achieved[idx - 1][6])
-            speed = straight_line_dist / time_taken
-            wp.append(round(straight_line_dist, 2))
-            wp.append(time_takenHMS)
-            wp.append(round(speed, 2))
-
-    route_multilinestring = MultiLineString([pre_sss])
-    features.append(Feature(geometry=route_multilinestring, properties={"Track": "Pre_SSS"}))
-    route_multilinestring = MultiLineString([pre_goal])
-    features.append(Feature(geometry=route_multilinestring, properties={"Track": "Pre_Goal"}))
-    route_multilinestring = MultiLineString([post_goal])
-    features.append(Feature(geometry=route_multilinestring, properties={"Track": "Post_Goal"}))
-
-    tracklog = FeatureCollection(features)
-
-    return tracklog, thermals, takeoff_landing, bbox, waypoint_achieved
-
-
-def save_all_geojson_files(task, interval=5):
-    """saves geojson map files for all pilots with valid result in task"""
-    import jsonpickle
-
-    pilots = [pilot for pilot in task.pilots if pilot.flight and pilot.flight.valid]
-    for pilot in pilots:
-        # track = pilot.track
-        # result = pilot.result
-        track_id = pilot.track_id
-
-        info = {'taskid': task.id, 'task_name': task.task_name, 'comp_name': task.comp_name,
-                'pilot_name': pilot.name, 'pilot_nat': pilot.nat, 'pilot_sex': pilot.sex,
-                'pilot_parid': pilot.par_id, 'Glider': pilot.glider}
-
-        tracklog, thermals, takeoff_landing, bbox, waypoint_achieved = result_to_geojson(pilot, task)
-        airspace_plot = pilot.airspace_plot
-
-        data = {'info': info, 'tracklog': tracklog, 'thermals': thermals, 'takeoff_landing': takeoff_landing,
-                'result': jsonpickle.dumps(pilot), 'bounds': bbox, 'waypoint_achieved': waypoint_achieved,
-                'airspace': airspace_plot}
-
-        pilot.save_tracklog_map_result_file(data, track_id, task.id)
-=======
     '''airspace infringements'''
     if result.infringements:
         for entry in result.infringements:
@@ -477,5 +330,4 @@
     except Exception:
         print(f'Error: cannot create trackpoints map layer from track: {file}')
         return None
-    return points
->>>>>>> e51ea946
+    return points