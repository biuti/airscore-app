--- conflicted
+++ resolved
@@ -1550,7 +1550,6 @@
                 info = db.session.query(T.task_path,
                                         C.comp_path).select_from(T).join(C, C.comp_id ==
                                                                          T.comp_id).filter(T.task_id == task_id).one()
-<<<<<<< HEAD
                 igc_folder = path.join(FILEDIR, info.comp_path, info.task_path)
                 tracklog_map_folder = path.join(MAPOBJDIR, 'tracks', str(task_id))
                 task_map = path.join(MAPOBJDIR, 'tasks', str(task_id) + '.task')
@@ -1564,13 +1563,7 @@
                 # remove task map file
                 if path.exists(task_map):
                     remove(task_map)
-            results = db.session.query(RF.ref_id).filter(RF.task_id == task_id).all()
-=======
-                folder = path.join(FILEDIR, info.comp_path, info.task_path)
-                if path.exists(folder):
-                    shutil.rmtree(folder)
             results = db.session.query(RF.ref_id, RF.filename).filter(RF.task_id == task_id).all()
->>>>>>> 10669ec1
             if results:
                 '''delete result json files'''
                 for res in results:
