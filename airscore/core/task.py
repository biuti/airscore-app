"""
Task Library

contains
    Task class
        Class to represent Comp Task
    Task Methods:
        read:       reads task information from database and creates Task Obj
        to_db:      stores task info to database
        create results:     scores task and writes json results file
                            (mode='full' scores after task opt. route recalculation and checking of all tracks)
        from_fsdb:  reads task from FSDB file
        get_map_json and write_map_json - json files for task map

Use: from task import Task

Stuart Mackintosh - 2019

TO DO:
Add support for FAI Sphere ???
"""

from os import path, makedirs
from pathlib import Path

import jsonpickle
from sqlalchemy import and_
from sqlalchemy.orm import aliased

from Defines import RESULTDIR, MAPOBJDIR
from airspace import AirspaceCheck
from calcUtils import json, get_date, get_datetime, decimal_to_seconds
from compUtils import read_rankings
from db_tables import TblTask
from flight_result import verify_all_tracks, adjust_flight_results
from formula import TaskFormula
from geo import Geo
from igc_lib import defaultdict
from mapUtils import save_all_geojson_files
from myconn import Database
from pilot import Pilot, update_all_results
from result import Task_result, create_json_file
from route import distance, polar, Turnpoint, get_shortest_path, convert_turnpoints, get_line
from sqlalchemy.exc import SQLAlchemyError


class Task(object):
    """Task definition, DB operations and length calculations
        Some Attributes:
        turnpoints: A list of Turnpoint objects.
        start_time: Raw time (seconds past midnight). The time the race starts.
                    The pilots must start at or after this time.
        task_deadline: Raw time (seconds past midnight). The time the race ends.
                  The pilots must finish the race at or before this time.
                  No credit is given for distance covered after this time.
        task_type: Race to goal, Elapsed time etc.
        opt_dist: optimised distance, calculated with method calculate_optimised_task_length
        opt_dist_to_SS: optimised distance to SSS, calculated with method calculate_optimised_task_length
        opt_dist_to_ESS: optimised distance to ESS from takeoff, calculated with method calculate_optimised_task_length
        SS_distance: optimised distance from SSS to ESS, calculated with method calculate_optimised_task_length

    methods:
        database
        read(task_id): read task from DB
        clear_waypoints: delete waypoints from TblTaskWaypoint
        update_waypoints:  write waypoints to TblTaskWaypoint
        update_task_distance: write distances to DB
        update_task_info: write task timmings and type to DB

        scoring/database
        update_totals: update total statistics in DB (total distance flown, fastest time etc.)
        update_quality: update quality values in DB
        update_points_allocation: update available point values in DB

        creation:
        create_from_xctrack_file: read task from xctrack file.
        create_from_lkt_file: read task from LK8000 file, old code probably needs fixing, but unlikely to be used now we have xctrack
        from_fsdb: read fsdb xml file, create task object

        task distance:
        calculate_task_length: calculate non optimised distances.
        calculate_optimised_task_length_old: find optimised distances and waypoints. old perl method, no longer used
        calculate_optimised_task_length: find optimised distances and waypoints.
        distances_to_go: calculates distance from each waypoint to goal
    """

    def __init__(self, task_id=None, task_type=None, start_time=None, task_deadline=None,
                 stopped_time=None, check_launch='off'):
        self.task_id = task_id
        self.task_type = task_type  # 'race', 'elapsed_time'
        self.start_time = start_time
        self.task_deadline = task_deadline  # seconds from midnight: task deadline
        self.stopped_time = stopped_time  # seconds from midnight: time task was stopped (TaskStopAnnouncementTime).
        self.check_launch = check_launch  # check launch flag. whether we check that pilots leave from launch.
        self.comp_id = None
        self.comp_code = None
        self.comp_name = None
        self.comp_site = None
        self.comp_class = None
        self.reg_id = None
        self.region_name = None
        self.date = None  # in datetime.date (Y-m-d) format
        self.task_name = None
        self.task_num = None  # task n#
        self.window_open_time = None  # seconds from midnight: takeoff window opening time
        self.window_close_time = None  # seconds from midnight: not managed yet
        self.start_close_time = None
        self.SS_interval = 0  # seconds: Interval among start gates when more than one
        self.start_iteration = None  # number of start iterations: 0 is indefinite up to start close time
        self.opt_dist = 0
        self.opt_dist_to_SS = 0
        self.opt_dist_to_ESS = 0
        self.SS_distance = 0
        self.dist_validity = 0.000
        self.time_validity = 0.000
        self.launch_validity = 0.000
        self.stop_validity = 1.000
        self.day_quality = 0.000
        self.distance = 0  # non optimised distance
        self.turnpoints = []  # list of Turnpoint objects
        self.optimised_turnpoints = []  # fixes on cylinders for opt route
        self.projected_turnpoints = []  # list of cPoint objects
        self.projected_line = []  # list of cPoint objects
        self.optimised_legs = []  # opt distance between cylinders
        self.partial_distance = []  # distance from launch to waypoint
        self.legs = []  # non optimised legs
        self.geo = None  # Geo Object
        self.stats = dict()  # STATIC scored task statistics, used when importing results from JSON / FSDB files
        self.pilots = []  # scored task results
        self.airspace_check = False  # BOOL airspace check
        self.openair_file = None  # STR
        self.QNH = 1013.25  # Pressure Reference for altitude if altitude_mode = QNH
        self.comment = None
        self.time_offset = 0  # seconds
        self.launch_valid = None
        self.locked = False
        self.task_path = None
        self.comp_path = None
        self.track_source = None
        self.formula = TaskFormula.read(self.id) if self.id else None

    def __setattr__(self, attr, value):
        import datetime
        property_names = [p for p in dir(Task) if isinstance(getattr(Task, p), property)]
        if attr == 'date':
            if type(value) is str:
                value = get_date(value)
            elif isinstance(value, datetime.datetime):
                value = value.date()
        if attr not in property_names:
            self.__dict__[attr] = value

    def __str__(self):
        out = ''
        out += 'Task:'
        out += f'{self.comp_name} - {self.task_name} | Date: {self.date_str} \n'
        out += f'{self.comment} \n'
        for wpt in self.turnpoints:
            out += f'  {wpt.name}  {wpt.type}  {round(wpt.radius / 1000, 2)} km \n'
        out += f'Task Opt. Distance: {round(self.opt_dist / 1000, 2)} Km \n'
        return out

    def as_dict(self):
        return self.__dict__

    @property
    def results(self):
        return [pilot.result for pilot in self.pilots]

    @property
    def id(self):
        return self.task_id

    @property
    def date_str(self):
        return self.date.strftime("%Y-%m-%d")

    @property
    def task_code(self):
        return 'T' + str(self.task_num)

    @property
    def file_path(self):
        if not self.comp_path:
            return
        if not self.task_path:
            self.create_path()
        from os import path as p
        from Defines import FILEDIR
        return p.join(FILEDIR, self.comp_path, self.task_path.lower())

    # @property
    # def last_start_time(self):
    #     return self.stats['last_SS'] if self.stats else 0

    @property
    def tolerance(self):
        return self.formula.tolerance if self.formula else None

    @property
    def goal_altitude(self):
        if self.turnpoints:
            return self.turnpoints[-1].altitude
        else:
            return None

    @property
    def departure(self):
        return self.formula.departure if self.formula else None

    @property
    def arrival(self):
        return self.formula.arrival if self.formula else None

    @property
    def arr_alt_bonus(self):
        return self.formula.arr_alt_bonus if self.formula else None

    @property
    def stop_time(self):
        # seconds from midnight, task stopTime
        if not (self.stopped_time and self.formula.score_back_time):
            return 0
        if self.comp_class == 'PG':
            '''
            We need to calculate stopTime from announcingTime
            In paragliding the score-back time is set as part of the competition parameters
            (see section 5.7).
            taskStopTime = taskStopAnnouncementTime − competitionScoreBackTime
            '''
            return max(0, self.stopped_time - self.formula.score_back_time)
        elif self.comp_class == 'HG':
            '''
            In hang-gliding, stopped tasks are “scored back” by a time that is determined
            by the number of start gates and the start gate interval:
            The task stop time is one start gate interval, or 15 minutes in case of a
            single start gate, before the task stop announcement time.
            numberOfStartGates = 1 : taskStopTime = taskStopAnnouncementTime − 15min.
            numberOfStartGates > 1 : taskStopTime = taskStopAnnouncementTime − startGateInterval.
            '''
            return ((self.stopped_time - self.formula.score_back_time)
                    if not self.SS_interval
                    else (self.stopped_time - self.SS_interval))

    @property
    def duration(self):
        # seconds, elapsed time from stop_time to last_SS_time
        if not self.stopped_time:
            return 0
        if self.comp_class == 'PG':
            '''Need to distinguish wether we have multiple start or elapsed time'''
            if (self.task_type == 'elapsed time' or self.SS_interval) and self.max_ss_time:
                return self.stop_time - self.max_ss_time
            else:
                return self.stop_time - self.start_time
        elif self.comp_class == 'HG':
            # TODO is it so simple in HG? Need to check
            return self.stop_time - self.start_time

    @property
    def ftv_validity(self):
        if not self.formula or not self.day_quality or not self.max_score:
            return 0
        if self.formula.overall_validity == 'ftv':
            return (round(self.max_score / 1000, 4) if self.formula.formula_type == 'pwc'
                    else round(self.day_quality, 4))
        else:
            return self.day_quality

    @property
    def total_start_number(self):
        if self.task_type == 'RACE' and self.SS_interval:
            if self.start_iteration:
                return self.start_iteration + 1
            else:
                # indefinite start number
                if self.start_close_time:
                    return int((self.start_close_time - self.start_time) / self.SS_interval)
        elif self.start_time:
            return 1
        else:
            return 0

    ''' * Geographic Projection *'''

    @property
    def bbox_center(self):
        from statistics import mean
        if not self.turnpoints:
            return 0.0, 0.0
        lat = mean(t.lat for t in self.turnpoints)
        lon = mean(t.lon for t in self.turnpoints)
        return lat, lon

    ''' * Statistic Properties *'''

    ''' list of present pilots' results'''

    @property
    def valid_results(self):
        return [pilot.result for pilot in self.pilots if pilot.result_type not in ('abs', 'dnf')]

    ''' pilots stats'''

    @property
    def pilots_present(self):
        return len([p for p in self.pilots if p.result_type != 'abs'])

    @property
    def pilots_launched(self):
        return len(self.valid_results)

    @property
    def pilots_ss(self):
        return len([p for p in self.valid_results if p.SSS_time])

    @property
    def pilots_ess(self):
        return len([p for p in self.valid_results if p.ESS_time])

    @property
    def pilots_goal(self):
        return len([p for p in self.valid_results if p.goal_time])

    # pilots already landed at task deadline / stop time
    @property
    def pilots_landed(self):
        return len([p for p in self.valid_results if p.last_altitude == 0 or p.result_type == 'goal'])

    ''' distance stats'''

    @property
    def tot_distance_flown(self):
        if self.formula:
            if self.formula.min_dist and self.pilots_launched > 0:
                return sum([p.distance_flown for p in self.valid_results if p.distance_flown])
        return 0

    @property
    def tot_dist_over_min(self):
        if self.formula:
            if self.formula.min_dist and self.pilots_launched > 0:
                return sum([max(p.distance_flown - self.formula.min_dist, 0) for p in self.valid_results])
        return 0

    @property
    def std_dev_dist(self):
        if self.formula:
            from statistics import stdev
            if self.formula.min_dist and self.pilots_launched > 0:
                return stdev([max(p.distance_flown, self.formula.min_dist) for p in self.valid_results])
        return 0

    @property
    def max_distance_flown(self):
        if self.formula:
            if self.formula.min_dist and self.pilots_launched > 0:
                return max(max(p.distance_flown for p in self.valid_results), self.formula.min_dist)
        return 0

    @property
    def max_distance(self):
        if self.formula:
            if self.formula.min_dist and self.pilots_launched > 0:
                # Flight_result.distance = max(distance_flown, total_distance)
                return max(max(p.distance for p in self.valid_results), self.formula.min_dist)
        return 0

    '''time stats'''

    @property
    def min_dept_time(self):
        if self.pilots_ss:
            return min(p.real_start_time for p in self.valid_results if p.real_start_time and p.real_start_time > 0)
        else:
            return None

    @property
    def max_dept_time(self):
        if self.pilots_ss:
            return max(p.real_start_time for p in self.valid_results if p.real_start_time and p.real_start_time > 0)
        else:
            return None

    @property
    def min_ss_time(self):
        if self.pilots_ss:
            return min(p.SSS_time for p in self.valid_results if p.SSS_time and p.SSS_time > 0)
        else:
            return None

    @property
    def max_ss_time(self):
        if self.pilots_ss:
            return max(p.SSS_time for p in self.valid_results if p.SSS_time and p.SSS_time > 0)
        else:
            return None

    @property
    def min_ess_time(self):
        if self.pilots_ess:
            return min(p.ESS_time for p in self.valid_results if p.ESS_time and p.ESS_time > 0)
        else:
            return None

    @property
    def max_ess_time(self):
        if self.pilots_ess:
            return max(p.ESS_time for p in self.valid_results if p.ESS_time and p.ESS_time > 0)
        else:
            return None

    @property
    def fastest(self):
        if self.pilots_ess:
            return min(p.ss_time for p in self.valid_results if p.ESS_time and p.ESS_time > 0)
        else:
            return None

    @property
    def fastest_in_goal(self):
        if self.pilots_goal:
            return min(p.ss_time for p in self.valid_results if p.goal_time and p.goal_time > 0)
        else:
            return None

    @property
    def last_landing_time(self):
        """ Landing time of last pilot in flight"""
        if self.pilots_launched:
            return max((p.last_time if not p.landing_time else p.landing_time)
                       for p in self.valid_results if p.last_time)
        else:
            return None

    @property
    def last_landout_time(self):
        """ Landing time of last pilot landed out"""
        if self.pilots_launched:
            return max((p.last_time if not p.landing_time else p.landing_time)
                       for p in self.valid_results if p.last_time and not p.ESS_time)
        else:
            return None

    @property
    def max_time(self):
        if self.pilots_launched:
            last_pilot_time = (self.last_landout_time if not self.max_ess_time
                               else max(self.last_landout_time, self.max_ess_time))
            if self.stopped_time:
                return min(last_pilot_time, self.stop_time)
            else:
                return min(last_pilot_time, self.task_deadline)
        else:
            return None

    @property
    def tot_flight_time(self):
        if self.pilots_launched:
            return sum([p.flight_time for p in self.valid_results if p.flight_time])
        else:
            return None

    ''' scoring stats'''

    @property
    def min_lead_coeff(self):
        if len([p for p in self.valid_results if p.lead_coeff]) > 0:
            return min(p.lead_coeff for p in self.valid_results if p.lead_coeff is not None and p.lead_coeff > 0)
        else:
            return None

    @property
    def max_score(self):
        if len([p for p in self.valid_results if p.score]) > 0:
            return max(p.score for p in self.valid_results if p.score)
        else:
            return None

    @staticmethod
    def read(task_id):
        """Reads Task from database
        takes tasPk as argument"""
        from db_tables import TaskObjectView as T, TblTaskWaypoint as W

        if not (type(task_id) is int and task_id > 0):
            print("task not present in database ", task_id)
            return None

        task = Task(task_id)
        '''get task from db'''
        with Database() as db:
            # get the task details.
            t = db.session.query(T)
            w = db.session.query(W)
            db.populate_obj(task, t.get(task_id))
            tps = w.filter(W.task_id == task_id).order_by(W.num)
        '''populate turnpoints'''
        for tp in tps:
            turnpoint = Turnpoint(tp.lat, tp.lon, tp.radius, tp.type, tp.shape, tp.how, tp.altitude, tp.name,
                                  tp.description, tp.wpt_id)
            task.turnpoints.append(turnpoint)
            s_point = polar(lat=tp.ssr_lat, lon=tp.ssr_lon)
            task.optimised_turnpoints.append(s_point)
            if tp.partial_distance is not None:  # this will be None in DB before we optimise route, but we append to this list so we should not fill it with Nones
                task.partial_distance.append(tp.partial_distance)

        '''check if we already have a filepath for task'''
        if task.task_path is None or '':
            task.create_path()

        '''add geo object if we have turnpoints'''
        if task.turnpoints is not None and len(task.turnpoints) > 0:
            task.get_geo()

        return task

    def read_turnpoints(self):
        """Reads Task turnpoints from database, for use in front end"""
        from db_tables import TblTaskWaypoint as W

        with Database() as db:
            try:
                # get the task turnpoint details.
                results = db.session.query(W.wpt_id, W.rwp_id, W.name, W.num, W.description, W.how, W.radius, W.shape,
                                           W.type, W.partial_distance).filter(W.task_id == self.task_id).order_by(
                    W.num).all()

                if results:
                    results = [row._asdict() for row in results]
                return results
            except SQLAlchemyError:
                print(f"Error trying to retrieve Tasks details for Comp ID {self.comp_id}")
                return None

    def create_path(self, track_path=None):
        """create filepath from # and date if not given
            and store it in database"""

        if track_path:
            self.task_path = track_path
        elif self.task_num and self.date:
            self.task_path = '_'.join([('t' + str(self.task_num)), self.date.strftime('%Y%m%d')])
        else:
            return

        if self.id:
            if not path.exists(self.task_path):
                makedirs(self.task_path)
            '''store to database'''
            with Database() as db:
                q = db.session.query(TblTask).get(self.id)
                q.task_path = self.task_path
                db.session.commit()

    def create_results(self, status=None, mode='default'):
        """
            Create Scoring
            - if necessary, recalculates all tracks (stopped task, changed task settings)
            - gets info about formula, pilots results
            - calculates scores
            - creates a json file
            - adds json file to database

            Inputs:
            - status:   str - 'provisional', 'final', 'official' ...
            - mode:     str - 'default'
                              'full'    recalculates all tracks
        """

        ''' retrieve scoring formula library'''
        lib = self.formula.get_lib()

        if mode == 'full' or self.stopped_time:
            # TODO: check if we changed task, or we had new tracks, after last results generation
            #       If this is the case we should not need to re-score unless especially requested
            '''Task Full Rescore
                - recalculate Opt. route
                - check all tracks'''
            print(f" - FULL Mode -")

            '''get projection if needed'''
            if self.geo is None:
                self.get_geo()

            print(f"Calculating task optimised distance...")
            self.calculate_task_length()
            self.projected_turnpoints = convert_turnpoints(self.turnpoints, self.geo)
            self.projected_line = convert_turnpoints(get_line(self.turnpoints), self.geo)
            self.calculate_optimised_task_length()
            print(f"Storing calculated values to database...")
            self.update_task_distance()
            print(f"Task Opt. Route: {round(self.opt_dist / 1000, 4)} Km")

            '''get airspace info if needed'''
            airspace = None if not self.airspace_check else AirspaceCheck.from_task(self)
            print(f"Processing pilots tracks...")
            self.check_all_tracks(lib, airspace)

        else:
            ''' get pilot list and results'''
            self.get_results(lib)

        if self.pilots_launched == 0:
            print(f"Task (ID {self.id}) has no results yet")
            return 0

        ''' Calculates task result'''
        print(f"Calculating task results...")
        lib.calculate_results(self)

        '''create result elements from task, formula and results objects'''
        elements = self.create_json_elements()
        ref_id = create_json_file(comp_id=self.comp_id, task_id=self.id,
                                  code='_'.join([self.comp_code, self.task_code]), elements=elements, status=status)
        return ref_id

    def create_json_elements(self):
        """ returns Dict with elements to generate json file"""

        pil_list = sorted([p for p in self.pilots if p.result_type not in ['dnf', 'abs']],
                          key=lambda k: k.score, reverse=True)
        pil_list += [p for p in self.pilots if p.result_type == 'dnf']
        pil_list += [p for p in self.pilots if p.result_type == 'abs']

        info = {x: getattr(self, x) for x in Task_result.info_list if x in dir(self)}
        formula = {x: getattr(self.formula, x) for x in Task_result.formula_list if x in dir(self.formula)}
        stats = {x: getattr(self, x) for x in Task_result.stats_list if x in dir(self)}
        route = []
        for idx, tp in enumerate(self.turnpoints):
            wpt = {x: getattr(tp, x) for x in Task_result.route_list if x in dir(tp)}
            wpt['cumulative_dist'] = self.partial_distance[idx]
            route.append(wpt)
        results = []
        for pil in pil_list:
            res = pil.create_result_dict()
            results.append(res)
        rankings = read_rankings(self.comp_id)
        # rankings = {}
        if not rankings or len(rankings) == 0:
            ''' create an overall ranking'''
            rankings.update({'overall': [cert for cert in set([p.info.glider_cert for p in self.pilots])]})

        '''create json file'''
        result = {'info': info,
                  'route': route,
                  'results': results,
                  'formula': formula,
                  'stats': stats,
                  'rankings': rankings
                  }
        return result

    def is_valid(self):
        """In stopped task, check if duration is enough to be valid"""
        if self.pilots_launched == 0:
            print(f'Tracks (Task ID {self.id}) have not been checked yet or stats have not been updated.')
            return False
        if not self.stopped_time:
            print(f'Task (ID {self.id}) has not been stopped.')
            return True

        min_task_duration = self.formula.validity_min_time
        if self.comp_class == 'PG':
            '''
            In paragliding, a stopped task will be scored if the flying time was one hour or more.
            For Race to Goal tasks, this means that the Task Stop Time must be one hour or more
            after the race start time.
            minimumTime = 60 min .
            typeOfTask = RaceToGoal ∧ numberOfStartGates = 1:
                taskStopTime − startTime < minimumTime : taskValidity = 0
            TypeOfTask ≠ RaceToGoal ∨ numberOfStartGates > 1:
                taskStopTime − max(∀p :p ∈ StartedPilots :startTime p ) < minimumTime : taskValidity = 0
            '''
            if min_task_duration is None:
                min_task_duration = 3600  # 60 min default for paragliding

        elif self.comp_class == 'HG':
            '''
            In hang gliding, a stopped task can only be scored if either a pilot reached goal
            or the race had been going on for a certain minimum time.
            The minimum time depends on whether the competition is the Women’s World Championship or not.
            The race start time is defined as the time when the first valid start was taken by a competition pilot.
            typeOfCompetition = Women's : minimumTime = 60min.
            typeOfCompetition ≠ Women's : minimumTime = 90min.
            taskStopTime − timeOfFirstStart < minimumTime ∧ numberOfPilotsInGoal(taskStopTime) = 0 : taskValidity = 0
            '''
            if self.pilots_goal:
                return True
            if min_task_duration is None:
                min_task_duration = 3600 * 1.5  # 90 min default for hg

        '''is task valid?'''
        if self.duration < min_task_duration:
            return False
        return True

    def check_all_tracks(self, lib=None, airspace=None):
        """ checks all igc files against Task and creates results """

        if not lib:
            '''retrieve scoring formula library'''
            lib = self.formula.get_lib()

        ''' get pilot and tracks list'''
        self.get_results()

        ''' calculate projected turnpoints'''
        if not self.projected_turnpoints:
            self.projected_turnpoints = convert_turnpoints(self.turnpoints, self.geo)
            self.projected_line = convert_turnpoints(get_line(self.turnpoints), self.geo)

        ''' manage Stopped Task    '''
        print(f'stopped time: {self.stopped_time}')
        if self.stopped_time:
            print(f'We are executing Stopped Task Routine')
            if self.comp_class == 'PG':
                '''
                If (class == 'PG' and (SS_Interval or type == 'ELAPSED TIME')
                    We cannot check tracks just once.
                    We need to find last_SS_time and then check again tracks until duration == stopTime - last_SS_time

                We need to calculate stopTime from announcingTime'''
                '''     In paragliding the score-back time is set as part of the competition parameters
                        (see section 5.7).
                        taskStopTime = taskStopAnnouncementTime − competitionScoreBackTime
                        In paragliding, a stopped task will be scored if the flying time was one hour or more.
                        For Race to Goal tasks, this means that the Task Stop Time must be one hour or more
                        after the race start time. For all other tasks, in order for them to be scored,
                        the task stop time must be one hour or more after the last pilot started.
                        minimumTime = 60 min .
                        typeOfTask = RaceToGoal ∧ numberOfStartGates = 1:
                            taskStopTime − startTime < minimumTime : taskValidity = 0
                        TypeOfTask ≠ RaceToGoal ∨ numberOfStartGates > 1:
                            taskStopTime − max(∀p :p ∈ StartedPilots :startTime p ) < minimumTime : taskValidity = 0
                '''
                if not self.is_valid():
                    return f'task duration is not enough, task with id {self.id} is not valid, scoring is not needed'

                # min_task_duration = 3600
                # last_time = self.stopped_time - self.formula.score_back_time
                verify_all_tracks(self, lib, airspace)

                if self.task_type == 'elapsed time' or self.SS_interval:
                    '''need to check track and get last_start_time'''
                    # self.stats.update(lib.task_totals(self.id))
                    # duration = last_time - self.last_start_time
                    if not self.is_valid():
                        return f'duration is not enough for all pilots, task with id {self.id} is not valid, ' \
                               f'scoring is not needed.'
                    adjust_flight_results(self, lib)

            elif self.comp_class == 'HG':
                ''' In hang-gliding, stopped tasks are “scored back” by a time that is determined
                    by the number of start gates and the start gate interval:
                    The task stop time is one start gate interval, or 15 minutes in case of a
                    single start gate, before the task stop announcement time.
                    numberOfStartGates = 1 : taskStopTime = taskStopAnnouncementTime − 15min.
                    numberOfStartGates > 1 : taskStopTime = taskStopAnnouncementTime − startGateInterval.
                    In hang gliding, a stopped task can only be scored if either a pilot reached goal
                    or the race had been going on for a certain minimum time.
                    The minimum time depends on whether the competition is the Women’s World Championship or not.
                    The race start time is defined as the time when the first valid start was taken by a competition pilot.
                    typeOfCompetition = Women's : minimumTime = 60min.
                    typeOfCompetition ≠ Women's : minimumTime = 90min.
                    taskStopTime − timeOfFirstStart < minimumTime ∧ numberOfPilotsInGoal(taskStopTime) = 0 : taskValidity = 0
                '''
                # TODO It's not really clear if in elapsed time or multiple start, minimum duration like PG is applied

                if not self.is_valid():
                    return f'task duration is not enough, task with id {self.id} is not valid, scoring is not needed'

                verify_all_tracks(self, lib, airspace)

        else:
            '''get all results for the task'''
            verify_all_tracks(self, lib, airspace)

        '''store results to database'''
        print(f"updating database with new results...")
        update_all_results(self.task_id, self.pilots)

        '''save map files if needed'''
        save_all_geojson_files(self)

        lib.process_results(self)

    def get_results(self, lib=None):
        """ Loads all Pilot obj. into Task obj."""
        from db_tables import FlightResultView as F
        from sqlalchemy.exc import SQLAlchemyError
        from pilot import Pilot

        pilots = []

        with Database() as db:
            try:
                results = db.session.query(F).filter(F.task_id == self.task_id).all()
                for row in results:
                    pilot = Pilot.create(task_id=self.task_id)
                    db.populate_obj(pilot.result, row)
                    db.populate_obj(pilot.info, row)
                    db.populate_obj(pilot.track, row)
                    pilots.append(pilot)
            except SQLAlchemyError:
                print('DB Error retrieving task results')
                db.session.rollback()
                return
        self.pilots = pilots
        if lib:
            '''prepare results for scoring'''
            lib.process_results(self)
        # return pilots

    def get_geo(self):
        clat, clon = self.bbox_center
        self.geo = Geo.from_coords(clat, clon)

    def update_task_distance(self):
        from db_tables import TblTask as T, TblTaskWaypoint as W
        with Database() as db:
            '''add optimised and total distance to task'''
            q = db.session.query(T)
            t = q.get(self.task_id)
            t.distance = self.distance
            t.opt_dist = self.opt_dist
            t.SS_distance = self.SS_distance
            t.opt_dist_to_ESS = self.opt_dist_to_ESS
            t.opt_dist_to_SS = self.opt_dist_to_SS
            db.session.commit()

            '''add opt legs to task wpt'''
            w = db.session.query(W)
            for idx, tp in enumerate(self.turnpoints):
                sr = self.optimised_turnpoints[idx]
                wpt = w.get(tp.id)
                wpt.ssr_lat = sr.lat
                wpt.ssr_lon = sr.lon
                wpt.partial_distance = self.partial_distance[idx]
            db.session.commit()

    def update_task_info(self):
        t = aliased(TblTask)

        with Database() as db:
            print(f"taskid:{self.task_id}")
            q = db.session.query(t).get(self.task_id)
            for k, v in self.as_dict().items():
                if hasattr(q, k):
                    setattr(q, k, v)
            db.session.commit()

    def update_formula(self):
        self.formula.to_db()

    def to_db(self, session=None):
        """Inserts new task or updates existent one"""
        # TODO update part, now it just inserts new Task and new Waypoints
        from sqlalchemy.exc import SQLAlchemyError

<<<<<<< HEAD
        t = aliased(TblTask)

=======
>>>>>>> 05974909
        with Database(session) as db:
            try:
                if not self.id:
                    task = TblTask(comp_id=self.comp_id, task_num=self.task_num, task_name=self.task_name,
                                   date=self.date)
                    db.session.add(task)
                    db.session.flush()
                else:
                    task = db.session.query(TblTask).get(self.id)
                for k, v in self.as_dict().items():
                    if k not in ['task_id', 'comp_id'] and hasattr(task, k):
                        setattr(task, k, v)
                '''save formula parameters'''
                for k in TaskFormula.task_overrides:
                    setattr(task, k, getattr(self.formula, k))
                db.session.flush()
                self.task_id = task.task_id
                if self.turnpoints:
<<<<<<< HEAD
                    self.turnpoints_to_db(session=session)

            except SQLAlchemyError as e:
                error = str(e.__dict__)
                print(f"Error storing task to database: {error}")
                db.session.rollback()
                return error


    def turnpoints_to_db(self, session=None):
        """Inserts new task or updates existent one"""
        # TODO update part, now it just inserts new Task and new Waypoints
        from db_tables import TblTaskWaypoint
        from sqlalchemy.exc import SQLAlchemyError
        w = aliased(TblTaskWaypoint)

        with Database(session) as db:
            try:
                if self.turnpoints:
                    wpts = []
=======
                    insert_wpts = []
                    update_wpts = []
>>>>>>> 05974909
                    for idx, tp in enumerate(self.turnpoints):
                        opt_lat, opt_lon, cumulative_dist = None, None, None
                        if len(self.optimised_turnpoints) > 0:
                            opt_lat, opt_lon = self.optimised_turnpoints[idx].lat, self.optimised_turnpoints[idx].lon
                        if len(self.partial_distance) > 0:
                            cumulative_dist = self.partial_distance[idx]
<<<<<<< HEAD
                        wpt = w()
                        for k, v in tp.__dict__.items():
                            if hasattr(wpt, k):
                                setattr(wpt, k, v)
                        wpt.task_id = self.task_id
                        wpt.ssr_lat = opt_lat
                        wpt.ssr_lon = opt_lon
                        wpt.partial_distance = cumulative_dist
                        wpts.append(wpt)
                    db.session.bulk_save_objects(wpts)
=======
                        wpt = dict(tp.as_dict(), task_id=self.id, num=idx + 1, ssr_lat=opt_lat, ssr_lon=opt_lon,
                                   partial_distance=cumulative_dist)
                        # wpt.update({'task_id': self.id, 'num': idx + 1, 'ssr_lat': opt_lat, 'ssr_lon': opt_lon,
                        #             'partial_distance': cumulative_dist})
                        # for k, v in tp.__dict__.items():
                        #     if hasattr(wpt, k):
                        #         setattr(wpt, k, v)
                        # wpt.ssr_lat = opt_lat
                        # wpt.ssr_lon = opt_lon
                        # wpt.partial_distance = cumulative_dist
                        if tp.wpt_id:
                            update_wpts.append(wpt)
                        else:
                            insert_wpts.append(wpt)
                    if insert_wpts:
                        db.session.bulk_insert_mappings(TblTaskWaypoint, insert_wpts)
                        db.session.flush()
                    if update_wpts:
                        db.session.bulk_update_mappings(TblTaskWaypoint, update_wpts)
                        db.session.flush()
                    db.session.commit()

                    w = aliased(TblTaskWaypoint)
                    res = db.session.query(w).filter(w.task_id == self.task_id).order_by(w.num).all()
                    for idx, tp in enumerate(self.turnpoints):
                        if not tp.wpt_id:
                            tp.wpt_id = res[idx].wpt_id
>>>>>>> 05974909

            except SQLAlchemyError as e:
                error = str(e.__dict__)
                print(f"Error storing task to database: {error}")
                db.session.rollback()
                return error


    def update_from_xctrack_data(self, taskfile_data):
        """processes XCTrack file that is already in memory as json data and updates the task defintion"""
        from compUtils import get_wpts
        from calcUtils import string_to_seconds

        startopenzulu = taskfile_data['sss']['timeGates'][0]
        deadlinezulu = taskfile_data['goal']['deadline']

        self.start_time = string_to_seconds(startopenzulu)
        self.task_deadline = string_to_seconds(deadlinezulu)

        '''check task start and start close times are ok for new start time
        we will check to be at least 1 hour before and after'''
        if not self.window_open_time or self.start_time - self.window_open_time < 3600:
            self.window_open_time = self.start_time - 3600
        if not self.start_close_time or self.start_close_time - self.start_time < 3600:
            self.start_close_time = self.start_time + 3600

        if taskfile_data['sss']['type'] == 'ELAPSED-TIME':
            self.task_type = 'ELAPSED TIME'
        else:
            self.task_type = 'RACE'
            '''manage multi start'''
            self.SS_interval = 0
            if len(taskfile_data['sss']['timeGates']) > 1:
                second_start = string_to_seconds(taskfile_data['sss']['timeGates'][1])
                self.SS_interval = int((second_start - self.start_time) / 60)  # interval in minutes
                self.start_close_time = int(
                    self.start_time + len(taskfile_data['sss']['timeGates']) * (second_start - self.start_time)) - 1

        print('xct start:       {} '.format(self.start_time))
        print('xct deadline:    {} '.format(self.task_deadline))

        waypoint_list = get_wpts(self.id)
        print('n. waypoints: {}'.format(len(taskfile_data['turnpoints'])))

        for i, tp in enumerate(taskfile_data['turnpoints']):
            waytype = "waypoint"
            shape = "circle"
            how = "entry"  # default entry .. looks like xctrack doesn't support exit cylinders apart from SSS
            wpID = waypoint_list[tp["waypoint"]["name"]]
            wpNum = i+1

            if i < len(taskfile_data['turnpoints']) - 1:
                if 'type' in tp:
                    if tp['type'] == 'TAKEOFF':
                        waytype = "launch"  # live
                        # waytype = "start"  # aws
                        how = "exit"
                    elif tp['type'] == 'SSS':
                        waytype = "speed"
                        if taskfile_data['sss']['direction'] == "EXIT":  # get the direction form the SSS section
                            how = "exit"
                    elif tp['type'] == 'ESS':
                        waytype = "endspeed"
            else:
                waytype = "goal"
                if taskfile_data['goal']['type'] == 'LINE':
                    shape = "line"

            turnpoint = Turnpoint(tp['waypoint']['lat'], tp['waypoint']['lon'], tp['radius'], waytype, shape, how)
            turnpoint.name = tp["waypoint"]["name"]
            turnpoint.rwp_id = wpID
            turnpoint.num = wpNum
            self.turnpoints.append(turnpoint)

    def update_from_xctrack_file(self, filename):
        """ Updates Task from xctrack file, which is in json format.
        """

        with open(filename, encoding='utf-8') as json_data:
            # a bit more checking..
            print("file: ", filename)
            try:
                task_data = json.load(json_data)
            except:
                print("file is not a valid JSON object")
                exit()

        self.update_from_xctrack_data(task_data)


    @staticmethod
    def create_from_xctrack_file(filename):
        """ Creates Task from xctrack file, which is in json format.
        NEEDS UPDATING BUT WE CAN PROBABLY REMOVE THIS AS THE TASK SHOULD ALWAYS BE CREATED BEFORE IMPORT??
        """

        offset = 0

        task_file = filename

        turnpoints = []
        with open(task_file, encoding='utf-8') as json_data:
            # a bit more checking..
            print("file: ", task_file)
            try:
                t = json.load(json_data)
            except:
                print("file is not a valid JSON object")
                exit()

        startopenzulu = t['sss']['timeGates'][0]
        deadlinezulu = t['goal']['deadline']
        task_type = 'RACE' if t['sss']['type'] == 'RACE' else 'ELAPSED TIME'

        startzulu_split = startopenzulu.split(":")  # separate hours, minutes and seconds.
        deadlinezulu_split = deadlinezulu.split(":")  # separate hours, minutes and seconds.

        start_time = (int(startzulu_split[0]) + offset) * 3600 + int(startzulu_split[1]) * 60
        task_deadline = (int(deadlinezulu_split[0]) + offset) * 3600 + int(deadlinezulu_split[1]) * 60

        for tp in t['turnpoints'][:-1]:  # loop through all waypoints except last one which is always goal
            waytype = "waypoint"
            shape = "circle"
            how = "entry"  # default entry .. looks like xctrack doesn't support exit cylinders apart from SSS

            if 'type' in tp:
                if tp['type'] == 'TAKEOFF':
                    waytype = "launch"  # live
                    # waytype = "start"  #aws
                    how = "exit"
                if tp['type'] == 'SSS':
                    waytype = "speed"
                    if t['sss']['direction'] == "EXIT":  # get the direction form the SSS section
                        how = "exit"
                if tp['type'] == 'ESS':
                    waytype = "endspeed"
            turnpoint = Turnpoint(tp['waypoint']['lat'], tp['waypoint']['lon'], tp['radius'], waytype, shape, how)
            turnpoints.append(turnpoint)

        # goal - last turnpoint
        tp = t['turnpoints'][-1]
        waytype = "goal"
        if t['goal']['type'] == 'LINE':
            shape = "line"

        turnpoint = Turnpoint(tp['waypoint']['lat'], tp['waypoint']['lon'], tp['radius'], waytype, shape, how)
        turnpoints.append(turnpoint)

        task = Task(turnpoints, start_time, task_deadline, task_type)
        task.calculate_optimised_task_length()

        return task

    @staticmethod
    def create_from_json(task_id, filename=None):
        """ Creates Task from JSON task file.
            If filename is empty, it gets the active one
            Inputs:
                task_id     int: task ID
                filename    str: (opt.) json filename

        """

        if not filename or not path.isfile(filename):
            '''we get the active json file'''
            filename = get_task_json_filename(task_id)

        if not filename:
            print(f"There's no active json file for task {task_id}, or given filename does not exists")
            return None

        print(f"task {task_id} json file: {filename}")

        with open(path.join(RESULTDIR, filename), encoding='utf-8') as json_data:
            # a bit more checking..
            try:
                t = jsonpickle.decode(json_data.read())
            except:
                print("file is not a valid JSON object")
                return None

        # pp(t)

        task = Task(task_id)
        # task.__dict__.update(t['info'])
        ''' get task info'''
        for key, value in t['info'].items():
            if hasattr(task, key):
                setattr(task, key, value)
        ''' get task stats'''
        # I need to get only the ones we do not calculate from results
        for key, value in t['stats'].items():
            if hasattr(task, key):
                setattr(task, key, value)
        # task.stats.update(t['stats'])
        ''' get task formula'''
        task.formula = TaskFormula.from_dict(t['formula'])
        ''' get route'''
        task.turnpoints = []
        task.partial_distance = []

        for idx, tp in enumerate(t['route'], 1):
            '''creating waypoints'''
            # I could take them from database, but this is the only way to be sure it is the correct one
            turnpoint = Turnpoint(tp['lat'], tp['lon'], tp['radius'], tp['type'],
                                  tp['shape'], tp['how'])

            turnpoint.name = tp['name']
            turnpoint.num = idx
            turnpoint.description = tp['description']
            turnpoint.altitude = tp['altitude']
            task.turnpoints.append(turnpoint)
            task.partial_distance.append(tp['cumulative_dist'])

        ''' get results'''
        task.pilots = []
        for pil in t['results']:
            ''' create Pilot objects from json list'''
            task.pilots.append(Pilot.from_result(task_id, pil))

        return task

    @staticmethod
    def create_from_lkt_file(filename):
        """ Creates Task from LK8000 task file, which is in xml format.
            LK8000 does not have End of Speed Section or task finish time.
            For the goal, at the moment, Turnpoints can't handle goal cones or lines,
            for this reason we default to goal_cylinder.
        """
        import xml.dom.minidom as D

        # Open XML document using minidom parser
        DOMTree = D.parse(filename)
        task = DOMTree.documentElement

        # Get the taskpoints, waypoints and time gate
        taskpoints = task.getElementsByTagName("taskpoints")[0]  # TODO: add code to handle if these tags are missing.
        waypoints = task.getElementsByTagName("waypoints")[0]
        gate = task.getElementsByTagName("time-gate")[0]
        tpoints = taskpoints.getElementsByTagName("point")
        wpoints = waypoints.getElementsByTagName("point")
        start_time = gate.getAttribute("open-time")

        start_hours, start_minutes = start_time.split(':')
        start_time = int(start_hours) * 3600 + int(start_minutes) * 60
        task_deadline = 23 * 3600 + 59 * 60 + 59  # default task_deadline of 23:59

        # create a dictionary of names and a list of longitudes and latitudes
        # as the waypoints co-ordinates are stored separate to turnpoint details
        coords = defaultdict(list)

        for point in wpoints:
            name = point.getAttribute("name")
            longitude = float(point.getAttribute("longitude"))
            latitude = float(point.getAttribute("latitude"))
            coords[name].append(longitude)
            coords[name].append(latitude)

        # create list of turnpoints
        turnpoints = []
        for point in tpoints:
            lat = coords[point.getAttribute("name")][1]
            lon = coords[point.getAttribute("name")][0]
            radius = float(point.getAttribute("radius")) / 1000

            if point == tpoints[0]:  # if it is the 1st turnpoint then it is a start
                if point.getAttribute("Exit") == "true":
                    kind = "start_exit"
                else:
                    kind = "start_enter"
            else:
                if point == tpoints[-1]:  # if it is the last turnpoint i.e. the goal
                    if point.getAttribute("type") == "line":
                        kind = "goal_cylinder"  # TODO(kuaka): change to 'line' once we can process it
                    else:
                        kind = "goal_cylinder"
                else:
                    kind = "cylinder"  # All turnpoints other than the 1st and the last are "cylinders".
                    # In theory they could be "End_of_speed_section" but this is not supported by LK8000.
                    # For paragliders it would be safe to assume that the 2nd to last is always "End_of_speed_section"

            turnpoint = Turnpoint(lat, lon, radius, kind)
            turnpoints.append(turnpoint)
        task = Task(turnpoints, start_time, task_deadline)
        return task

    @classmethod
    def from_fsdb(cls, t, keep_task_path=False):
        """ Creates Task from FSDB FsTask element, which is in xml format.
            Unfortunately the fsdb format isn't published so much of this is simply an
            exercise in reverse engineering.
        """
        from formula import TaskFormula
        from compUtils import get_fsdb_task_path
        from calcUtils import get_date, get_time, time_to_seconds

        tas = dict()
        stats = dict()
        turnpoints = []
        optimised_legs = []
        # results = []

        task = cls()

        task.check_launch = 0
        task.task_name = t.get('name')
        task.task_num = 0 + int(t.get('id'))
        print(f"task {task.task_num} - name: {task.task_name}")
        if keep_task_path:
            task.task_path = get_fsdb_task_path(t.get('tracklog_folder'))

        """formula info"""
        f = t.find('FsScoreFormula')
        formula = TaskFormula()
        formula.formula_name = f.get('id')
        formula.arr_alt_bonus = 'off'
        if ((f.get('use_arrival_altitude_points') is not None and float(f.get('use_arrival_altitude_points')) > 0)
                or f.get('use_arrival_altitude_points') == 'aatb'):
            formula.arr_alt_bonus = 'on'
        """Departure and Arrival from formula"""
        formula.formula_arrival = 'position' if float(f.get('use_arrival_position_points')) == 1 else 'time' if float(
            f.get(
                'use_arrival_position_points')) == 1 else 'off'  # not sure if and which type Airscore is supporting at the moment
        formula.tolerance = 0.0 + float(f.get('turnpoint_radius_tolerance')
                                        if f.get('turnpoint_radius_tolerance') else 0.1)  # tolerance, perc / 100

        if float(f.get('use_departure_points')) > 0:
            formula.formula_departure = 'on'
        elif float(f.get('use_leading_points')) > 0:
            formula.formula_departure = 'leadout'
        else:
            formula.formula_departure = 'off'

        """Task Status"""
        node = t.find('FsTaskState')
        formula.score_back_time = int(node.get('score_back_time'))
        state = node.get('task_state')
        task.comment = ': '.join([state, node.get('cancel_reason')])
        if state == 'CANCELLED':
            """I don't need if cancelled"""
            return None

        task.stopped_time = get_datetime(node.get('stop_time')) if not (state == 'REGULAR') else None
        """Task Stats"""
        p = t.find('FsTaskScoreParams')
        '''a non scored task could miss this element'''
        task.opt_dist = None if p is None else float(p.get('task_distance')) * 1000
        task.distance = None  # need to calculate distance through centers
        task.opt_dist_to_ESS = None if p is None else float(p.get('launch_to_ess_distance')) * 1000
        task.SS_distance = None if p is None else float(p.get('ss_distance')) * 1000
        stats['pilots_present'] = None if p is None else int(p.get('no_of_pilots_present'))
        stats['pilots_launched'] = None if p is None else int(p.get('no_of_pilots_flying'))
        stats['pilots_goal'] = None if p is None else int(p.get('no_of_pilots_reaching_goal'))
        stats['max_distance'] = None if p is None else float(p.get('best_dist')) * 1000  # in meters
        stats['totdistovermin'] = None if p is None else float(p.get('sum_flown_distance')) * 1000  # in meters
        try:
            '''happens this values are error strings'''
            stats['day_quality'] = 0 if p is None else float(p.get('day_quality'))
            stats['dist_validity'] = 0 if p is None else float(p.get('distance_validity'))
            stats['time_validity'] = 0 if p is None else float(p.get('time_validity'))
            stats['launch_validity'] = 0 if p is None else float(p.get('launch_validity'))
            stats['stop_validity'] = 0 if p is None else float(p.get('stop_validity'))
            stats['avail_dist_points'] = 0 if p is None else float(p.get('available_points_distance'))
            stats['avail_dep_points'] = 0 if p is None else float(p.get('available_points_leading'))
            stats['avail_time_points'] = 0 if p is None else float(p.get('available_points_time'))
            stats['avail_arr_points'] = 0 if p is None else float(p.get('available_points_arrival'))
        except:
            stats['day_quality'] = 0
            stats['dist_validity'] = 0
            stats['time_validity'] = 0
            stats['launch_validity'] = 0
            stats['stop_validity'] = 0
            stats['avail_dist_points'] = 0
            stats['avail_dep_points'] = 0
            stats['avail_time_points'] = 0
            stats['avail_arr_points'] = 0
        stats['fastest'] = 0 if p is None else decimal_to_seconds(float(p.get('best_time'))) if float(
            p.get('best_time')) > 0 else 0
        if p is not None:
            for l in p.iter('FsTaskDistToTp'):
                optimised_legs.append(float(l.get('distance')) * 1000)

        node = t.find('FsTaskDefinition')
        qnh = None if node is None else float(node.get('qnh_setting').replace(',', '.')
                                              if node.get('qnh_setting') else 1013.25)
        # task.date = None if not node else get_date(node.find('FsStartGate').get('open'))
        """guessing type from startgates"""
        task.SS_interval = 0
        startgates = 0
        headingpoint = 0
        if node.get('ss') is None:
            '''open distance
                not yet implemented in Airscore'''
            # TODO: free distance and free distance with bearing
            task.task_type = 'free distance'
            if node.find('FsHeadingpoint') is not None:
                '''open distance with bearing'''
                headingpoint = 1
                task.task_type = 'distance with bearing'
                task.bearing_lat = float(node.find('FsHeadingpoint').get('lat'))
                task_bearing_lon = float(node.find('FsHeadingpoint').get('lon'))
        else:
            sswpt = int(node.get('ss'))
            eswpt = int(node.get('es'))
            gtype = node.get('goal')
            gstart = int(node.get('groundstart'))
            last = len(node.findall('FsTurnpoint'))
            if node.find('FsStartGate') is None:
                '''elapsed time
                    on start gate, have to get start opening time from ss wpt'''
                task.task_type = 'elapsed time'
            else:
                '''race'''
                startgates = len(node.findall('FsStartGate'))
                task.task_type = 'race'
                task.start_time = time_to_seconds(get_time(node.find('FsStartGate').get('open')))
                # print ("gates: {}".format(startgates))
                if startgates > 1:
                    '''race with multiple start gates'''
                    # print ("MULTIPLE STARTS")
                    task.start_iteration = startgates - 1
                    time = time_to_seconds(get_time(node.findall('FsStartGate')[1].get('open')))
                    task.SS_interval = time - task.start_time
                    '''if prefer minutes: time_difference(tas['tasStartTime'], time).total_seconds()/60'''
                    print(f"    **** interval: {task.SS_interval}")

        """Task Route"""
        for idx, w in enumerate(node.iter('FsTurnpoint'), 1):
            if idx in [1, sswpt, eswpt, last]:
                if idx == 1:
                    '''launch'''
                    turnpoint = Turnpoint(float(w.get('lat')), float(w.get('lon')), int(w.get('radius')))
                    turnpoint.name = w.get('id')
                    turnpoint.num = len(turnpoints) + 1
                    turnpoint.type = 'launch'
                    task.date = get_date(w.get('open'))
                    task.window_open_time = time_to_seconds(get_time(w.get('open')))
                    task.window_close_time = time_to_seconds(get_time(w.get('close')))
                    if task.window_close_time <= task.window_open_time:
                        # sanity
                        task.window_close_time = None
                    if 'free distance' in task.task_type:
                        '''get start and close time for free distance task types'''
                        task.start_time = time_to_seconds(get_time(w.get('open')))
                        task.start_close_time = time_to_seconds(get_time(w.get('close')))
                    turnpoints.append(turnpoint)
                if idx == sswpt:
                    '''start'''
                    turnpoint = Turnpoint(float(w.get('lat')), float(w.get('lon')), int(w.get('radius')))
                    turnpoint.name = w.get('id')
                    turnpoint.num = len(turnpoints) + 1
                    turnpoint.type = 'speed'
                    task.start_close_time = time_to_seconds(get_time(w.get('close')))
                    '''guess start direction: exit if launch is same wpt'''
                    launch = next(p for p in turnpoints if p.type == 'launch')
                    if launch.lat == turnpoint.lat and launch.lon == turnpoint.lon:
                        turnpoint.how = 'exit'
                    if 'elapsed time' in task.task_type:
                        '''get start for elapsed time task types'''
                        task.start_time = time_to_seconds(get_time(w.get('open')))
                    turnpoints.append(turnpoint)
                if idx == eswpt:
                    '''ess'''
                    turnpoint = Turnpoint(float(w.get('lat')), float(w.get('lon')), int(w.get('radius')))
                    turnpoint.name = w.get('id')
                    turnpoint.num = len(turnpoints) + 1
                    turnpoint.type = 'endspeed'
                    task.task_deadline = time_to_seconds(get_time(w.get('close')))
                    turnpoints.append(turnpoint)
                if idx == last:
                    '''goal'''
                    turnpoint = Turnpoint(float(w.get('lat')), float(w.get('lon')), int(w.get('radius')))
                    turnpoint.name = w.get('id')
                    turnpoint.num = len(turnpoints) + 1
                    turnpoint.type = 'goal'
                    if gtype == 'LINE':
                        turnpoint.shape = 'line'
                    turnpoints.append(turnpoint)
            else:
                '''waypoint'''
                turnpoint = Turnpoint(float(w.get('lat')), float(w.get('lon')), int(w.get('radius')))
                turnpoint.name = w.get('id')
                turnpoint.num = len(turnpoints) + 1
                turnpoints.append(turnpoint)

            # turnpoint = Turnpoint(float(w.get('lat')), float(w.get('lon')), int(w.get('radius')))
            # turnpoint.id = len(turnpoints) + 1
            # turnpoint.name = w.get('id')
            # turnpoint.altitude = int(w.get('altitude'))
            # print(f"    {turnpoint.id}  {turnpoint.name}  {turnpoint.radius}")
            # if turnpoint.id == 1:
            #     turnpoint.type = 'launch'
            #     task.date = get_date(w.get('open'))
            #     task.window_open_time = time_to_seconds(get_time(w.get('open')))
            #     task.window_close_time = time_to_seconds(get_time(w.get('close')))
            #     # sanity
            #     if task.window_close_time <= task.window_open_time:
            #         task.window_close_time = None
            #     if 'free distance' in task.task_type:
            #         # print('Sono in launch - free')
            #         '''get start and close time for free distance task types'''
            #         task.start_time = time_to_seconds(get_time(w.get('open')))
            #         task.start_close_time = time_to_seconds(get_time(w.get('close')))
            #         # task.task_deadline = get_datetime(w.get('close'))
            #     if turnpoint.id == sswpt:
            #         '''need to manage tasks where first wpt is ss. adding a point as launch'''
            #         turnpoints.append(turnpoint)
            # if turnpoint.id == sswpt:
            #     # print('Sono in ss')
            #     turnpoint.type = 'speed'
            #     task.start_close_time = time_to_seconds(get_time(w.get('close')))
            #     if 'elapsed time' in task.task_type:
            #         '''get start for elapsed time task types'''
            #         task.start_time = time_to_seconds(get_time(w.get('open')))
            # elif turnpoint.id == eswpt:
            #     # print('Sono in es')
            #     turnpoint.type = 'endspeed'
            #     task.task_deadline = time_to_seconds(get_time(w.get('close')))
            #     if turnpoint.id == len(node.findall('FsTurnpoint')):
            #         '''need to manage tasks where last wpt is es. adding a point as es'''
            #         turnpoints.append(turnpoint)
            # if turnpoint.id == len(node.findall('FsTurnpoint')):
            #     # print('Sono in goal')
            #     turnpoint.type = 'goal'
            #     if gtype == 'LINE':
            #         turnpoint.shape = 'line'
            # # else:
            # #     wpt['tawType'] = 'waypoint'
            #
            # turnpoints.append(turnpoint)

        # tas['route'] = route
        task.formula = formula
        task.turnpoints = turnpoints
        task.calculate_task_length()
        # print ("Tot. Dist.: {}".format(task.distance))
        task.stats = stats
        task.partial_distance = optimised_legs
        # task.results = results
        # print ("{} - date: {} - type: {} - dist.: {} - opt. dist.: {}".format(task.task_name, task.window_open_time.date(), task.task_type, task.distance, task.opt_dist))
        # print ("open: {} - start: {} - close: {} - end: {} \n".format(task.window_open_time, task.start_time, task.start_close_time, task.task_deadline))

        return task

    def calculate_task_length(self, method="fast_andoyer"):
        # calculate non optimised route distance.
        self.distance = 0
        for wpt in range(1, len(self.turnpoints)):
            leg_dist = distance(self.turnpoints[wpt - 1], self.turnpoints[wpt], method)
            self.legs.append(leg_dist)
            self.distance += leg_dist
            # print ("leg dist.: {} - Dist.: {}".format(leg_dist, self.distance))

    def calculate_optimised_task_length(self, method="fast_andoyer"):
        """ new optimized route procedure that uses John Stevenson on FAI Basecamp.
            trasforms wgs84 to plan trasverse cartesian projection, calculates
            optimised fix on cylinders, and goes back to wgs84 for distance calculations.
        """

        '''check we have at least 3 points'''
        if len(self.turnpoints) < 3:
            return

        '''calculate optimised distance fixes on cilynders'''
        if self.geo is None:
            self.get_geo()

        optimised = get_shortest_path(self)

        '''updates all task attributes'''
        self.optimised_legs = []
        self.optimised_legs.append(0)
        self.partial_distance = []
        self.partial_distance.append(0)
        self.opt_dist = 0
        for i in range(1, len(optimised)):
            leg_dist = distance(optimised[i - 1], optimised[i], method)
            self.optimised_legs.append(leg_dist)
            self.opt_dist += leg_dist
            self.partial_distance.append(self.opt_dist)

        # work out which turnpoints are SSS and ESS
        sss_wpt = 0
        ess_wpt = 0
        for wpt in range(len(self.turnpoints)):
            if self.turnpoints[wpt].type == 'speed':
                sss_wpt = wpt + 1
            if self.turnpoints[wpt].type == 'endspeed':
                ess_wpt = wpt + 1

        # work out self.opt_dist_to_SS, self.opt_dist_to_ESS, self.SS_distance
        self.opt_dist_to_SS = sum(self.optimised_legs[0:sss_wpt])
        self.opt_dist_to_ESS = sum(self.optimised_legs[0:ess_wpt])
        self.SS_distance = sum(self.optimised_legs[sss_wpt:ess_wpt])
        self.optimised_turnpoints = optimised

    def clear_waypoints(self):
        from db_tables import TblTaskWaypoint as W

        self.turnpoints.clear()
        self.optimised_turnpoints.clear()
        self.optimised_legs.clear()
        self.partial_distance.clear()
        self.legs.clear()

        '''delete waypoints from database'''
        with Database() as db:
            db.session.question.query(W).filter(W.task_id == self.id).delete()
            db.session.commit()

    def update_waypoints(self):
        from db_tables import TblTaskWaypoint as W
        objects = []
        for idx, wp in enumerate(self.turnpoints, 1):
            wpt = W(task_id=self.id, num=idx, **wp.as_dict())
            objects.append(wpt)
        with Database() as db:
            db.session.bulk_save_objects(objects, return_defaults=True)
            db.session.commit()

            for idx, elem in objects:
                self.turnpoints[idx].wpt_id = elem.wpt_id

    @property
    def distances_to_go(self):
        """calculates a list of distances from turnpoint to goal (assumes goal is the last turnpoint)"""
        t = len(self.optimised_turnpoints) - 1
        d = 0
        distances_to_go = [0]
        while t >= 1:
            d += distance(self.optimised_turnpoints[t], self.optimised_turnpoints[t - 1])
            distances_to_go.insert(0, d)
            t -= 1
        return distances_to_go


def delete_task(task_id):
    from db_tables import TblTaskWaypoint as W
    from db_tables import TblTask as T

    '''delete waypoints and task from database'''
    with Database() as db:
        db.session.query(W).filter(W.task_id == task_id).delete()
        db.session.query(T).filter(T.task_id == task_id).delete()
        db.session.commit()


# function to parse task object to compilations
def get_map_json(task_id):
    """gets task map json file if it exists, otherwise creates it. returns 5 separate objects for mapping"""

    task_file = Path(MAPOBJDIR + 'tasks/' + str(task_id) + '.task')
    if not task_file.is_file():
        write_map_json(task_id)

    with open(task_file, 'r') as f:
        data = jsonpickle.decode(f.read())
        task_coords = data['task_coords']
        turnpoints = data['turnpoints']
        short_route = data['short_route']
        goal_line = data['goal_line']
        tolerance = data['tolerance']
        bbox = data['bbox']
    return task_coords, turnpoints, short_route, goal_line, tolerance, bbox


def write_map_json(task_id):
    import os
    from geographiclib.geodesic import Geodesic
    from mapUtils import get_route_bbox

    geod = Geodesic.WGS84
    task_file = Path(MAPOBJDIR + 'tasks/' + str(task_id) + '.task')

    if not os.path.isdir(MAPOBJDIR + 'tasks/'):
        os.makedirs(MAPOBJDIR + 'tasks/')
    task_coords = []
    turnpoints = []
    short_route = []
    goal_line = None
    task = Task.read(task_id)
    tolerance = task.tolerance

    for obj in task.turnpoints:
        task_coords.append({
            'longitude': obj.lon,
            'latitude': obj.lat,
            'name': obj.name
        })

        if obj.shape == 'line':
            '''manage goal line'''
            goal_line = []
            ends = get_line(task.turnpoints)
            goal_line.append(tuple([ends[0].lat, ends[0].lon]))
            goal_line.append(tuple([ends[1].lat, ends[1].lon]))

        else:
            '''create tp cylinder'''
            turnpoints.append({
                'radius': obj.radius,
                'longitude': obj.lon,
                'latitude': obj.lat,
                #         'altitude': obj.altitude,
                'name': obj.name,
                'type': obj.type,
                'shape': obj.shape
            })

    for obj in task.optimised_turnpoints:
        short_route.append(tuple([obj.lat, obj.lon]))

    with open(task_file, 'w') as f:
        f.write(jsonpickle.dumps({'task_coords': task_coords, 'turnpoints': turnpoints, 'short_route': short_route,
                                  'goal_line': goal_line, 'tolerance': tolerance, 'bbox': get_route_bbox(task)}))


def get_task_json_filename(task_id):
    """returns active json result file"""
    from db_tables import TblResultFile as R

    with Database() as db:
        filename = db.session.query(R.filename).filter(and_(
            R.task_id == task_id, R.active == 1
        )).scalar()
    return filename


def get_task_json(task_id):
    filename = get_task_json_filename(task_id)
    with open(RESULTDIR + filename, 'r') as myfile:
        data = myfile.read()
    if not data:
        return "error"
    return json.loads(data)<|MERGE_RESOLUTION|>--- conflicted
+++ resolved
@@ -858,11 +858,6 @@
         # TODO update part, now it just inserts new Task and new Waypoints
         from sqlalchemy.exc import SQLAlchemyError
 
-<<<<<<< HEAD
-        t = aliased(TblTask)
-
-=======
->>>>>>> 05974909
         with Database(session) as db:
             try:
                 if not self.id:
@@ -881,7 +876,6 @@
                 db.session.flush()
                 self.task_id = task.task_id
                 if self.turnpoints:
-<<<<<<< HEAD
                     self.turnpoints_to_db(session=session)
 
             except SQLAlchemyError as e:
@@ -901,30 +895,15 @@
         with Database(session) as db:
             try:
                 if self.turnpoints:
-                    wpts = []
-=======
                     insert_wpts = []
                     update_wpts = []
->>>>>>> 05974909
                     for idx, tp in enumerate(self.turnpoints):
                         opt_lat, opt_lon, cumulative_dist = None, None, None
                         if len(self.optimised_turnpoints) > 0:
                             opt_lat, opt_lon = self.optimised_turnpoints[idx].lat, self.optimised_turnpoints[idx].lon
                         if len(self.partial_distance) > 0:
                             cumulative_dist = self.partial_distance[idx]
-<<<<<<< HEAD
-                        wpt = w()
-                        for k, v in tp.__dict__.items():
-                            if hasattr(wpt, k):
-                                setattr(wpt, k, v)
-                        wpt.task_id = self.task_id
-                        wpt.ssr_lat = opt_lat
-                        wpt.ssr_lon = opt_lon
-                        wpt.partial_distance = cumulative_dist
-                        wpts.append(wpt)
-                    db.session.bulk_save_objects(wpts)
-=======
-                        wpt = dict(tp.as_dict(), task_id=self.id, num=idx + 1, ssr_lat=opt_lat, ssr_lon=opt_lon,
+                         wpt = dict(tp.as_dict(), task_id=self.id, num=idx + 1, ssr_lat=opt_lat, ssr_lon=opt_lon,
                                    partial_distance=cumulative_dist)
                         # wpt.update({'task_id': self.id, 'num': idx + 1, 'ssr_lat': opt_lat, 'ssr_lon': opt_lon,
                         #             'partial_distance': cumulative_dist})
@@ -951,7 +930,6 @@
                     for idx, tp in enumerate(self.turnpoints):
                         if not tp.wpt_id:
                             tp.wpt_id = res[idx].wpt_id
->>>>>>> 05974909
 
             except SQLAlchemyError as e:
                 error = str(e.__dict__)
