--- conflicted
+++ resolved
@@ -850,23 +850,16 @@
                     setattr(q, k, v)
             db.session.commit()
 
-<<<<<<< HEAD
-=======
     def update_formula(self):
         self.formula.to_db()
->>>>>>> b4afe0c6
 
     def to_db(self, session=None):
         """Inserts new task or updates existent one"""
         # TODO update part, now it just inserts new Task and new Waypoints
-<<<<<<< HEAD
-=======
-        from db_tables import TblTaskWaypoint
->>>>>>> b4afe0c6
         from sqlalchemy.exc import SQLAlchemyError
 
         t = aliased(TblTask)
-        w = aliased(TblTaskWaypoint)
+
         with Database(session) as db:
             try:
                 if not self.id:
@@ -896,8 +889,9 @@
     def turnpoints_to_db(self, session=None):
         """Inserts new task or updates existent one"""
         # TODO update part, now it just inserts new Task and new Waypoints
-        from db_tables import TblTaskWaypoint as W
+        from db_tables import TblTaskWaypoint
         from sqlalchemy.exc import SQLAlchemyError
+        w = aliased(TblTaskWaypoint)
 
         with Database(session) as db:
             try:
