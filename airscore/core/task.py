"""
Task Library

contains
    Task class
        Class to represent Comp Task
    Task Methods:
        read:       reads task information from database and creates Task Obj
        to_db:      stores task info to database
        create results:     scores task and writes json results file
                            (mode='full' scores after task opt. route recalculation and checking of all tracks)
        from_fsdb:  reads task from FSDB file
        get_map_json and write_map_json - json files for task map

Use: from task import Task

Stuart Mackintosh - 2019

TO DO:
Add support for FAI Sphere ???
"""

from os import path, makedirs
from pathlib import Path

import jsonpickle
from sqlalchemy import and_
from sqlalchemy.orm import aliased

from Defines import RESULTDIR, MAPOBJDIR
from airspace import AirspaceCheck
from calcUtils import json, get_date, get_datetime, decimal_to_seconds
from compUtils import read_rankings
from db_tables import TblTask
from flight_result import verify_all_tracks, adjust_flight_results
from formula import TaskFormula
from geo import Geo
from igc_lib import defaultdict
from mapUtils import save_all_geojson_files
from myconn import Database
from pilot import Pilot, update_all_results
from result import Task_result, create_json_file
from route import distance, polar, Turnpoint, get_shortest_path, convert_turnpoints, get_line
from sqlalchemy.exc import SQLAlchemyError


class Task(object):
    """Task definition, DB operations and length calculations
        Some Attributes:
        turnpoints: A list of Turnpoint objects.
        start_time: Raw time (seconds past midnight). The time the race starts.
                    The pilots must start at or after this time.
        task_deadline: Raw time (seconds past midnight). The time the race ends.
                  The pilots must finish the race at or before this time.
                  No credit is given for distance covered after this time.
        task_type: Race to goal, Elapsed time etc.
        opt_dist: optimised distance, calculated with method calculate_optimised_task_length
        opt_dist_to_SS: optimised distance to SSS, calculated with method calculate_optimised_task_length
        opt_dist_to_ESS: optimised distance to ESS from takeoff, calculated with method calculate_optimised_task_length
        SS_distance: optimised distance from SSS to ESS, calculated with method calculate_optimised_task_length

    methods:
        database
        read(task_id): read task from DB
        clear_waypoints: delete waypoints from TblTaskWaypoint
        update_waypoints:  write waypoints to TblTaskWaypoint
        update_task_distance: write distances to DB
        update_task_info: write task timmings and type to DB

        scoring/database
        update_totals: update total statistics in DB (total distance flown, fastest time etc.)
        update_quality: update quality values in DB
        update_points_allocation: update available point values in DB

        creation:
        create_from_xctrack_file: read task from xctrack file.
        create_from_lkt_file: read task from LK8000 file, old code probably needs fixing, but unlikely to be used now we have xctrack
        from_fsdb: read fsdb xml file, create task object

        task distance:
        calculate_task_length: calculate non optimised distances.
        calculate_optimised_task_length_old: find optimised distances and waypoints. old perl method, no longer used
        calculate_optimised_task_length: find optimised distances and waypoints.
        distances_to_go: calculates distance from each waypoint to goal
    """

    def __init__(self, comp_id=None, task_id=None, task_type=None, start_time=None, task_deadline=None,
                 stopped_time=None, check_launch='off'):
        self.task_id = task_id
        self.task_type = task_type  # 'race', 'elapsed_time'
        self.start_time = start_time
        self.task_deadline = task_deadline  # seconds from midnight: task deadline
        self.stopped_time = stopped_time  # seconds from midnight: time task was stopped (TaskStopAnnouncementTime).
        self.check_launch = check_launch  # check launch flag. whether we check that pilots leave from launch.
        self.comp_id = comp_id
        self.comp_code = None
        self.comp_name = None
        self.comp_site = None
        self.comp_class = None
        self.reg_id = None
        self.region_name = None
        self.date = None  # in datetime.date (Y-m-d) format
        self.task_name = None
        self.task_num = None  # task n#
        self.window_open_time = None  # seconds from midnight: takeoff window opening time
        self.window_close_time = None  # seconds from midnight: not managed yet
        self.start_close_time = None
        self.SS_interval = 0  # seconds: Interval among start gates when more than one
        self.start_iteration = None  # number of start iterations: 0 is indefinite up to start close time
        self.opt_dist = 0
        self.opt_dist_to_SS = 0
        self.opt_dist_to_ESS = 0
        self.SS_distance = 0
        self.dist_validity = 0.000
        self.time_validity = 0.000
        self.launch_validity = 0.000
        self.stop_validity = 1.000
        self.day_quality = 0.000
        self.distance = 0  # non optimised distance
        self.turnpoints = []  # list of Turnpoint objects
        self.optimised_turnpoints = []  # fixes on cylinders for opt route
        self.projected_turnpoints = []  # list of cPoint objects
        self.projected_line = []  # list of cPoint objects
        self.optimised_legs = []  # opt distance between cylinders
        self.partial_distance = []  # distance from launch to waypoint
        self.legs = []  # non optimised legs
        self.geo = None  # Geo Object
        self.stats = dict()  # STATIC scored task statistics, used when importing results from JSON / FSDB files
        self.pilots = []  # scored task results
        self.airspace_check = False  # BOOL airspace check
        self.openair_file = None  # STR
        self.QNH = 1013.25  # Pressure Reference for altitude if altitude_mode = QNH
        self.comment = None
        self.time_offset = 0  # seconds
        self.launch_valid = None
        self.locked = False
        self.task_path = None
        self.comp_path = None
        self.track_source = None

        '''Formula'''
        if self.id:
            self.formula = TaskFormula.read(self.id)
        elif self.comp_id:
            self.formula = TaskFormula.from_comp(self.comp_id)
        else:
            self.formula = None

    def __setattr__(self, attr, value):
        import datetime
        property_names = [p for p in dir(Task) if isinstance(getattr(Task, p), property)]
        if attr == 'date':
            if type(value) is str:
                value = get_date(value)
            elif isinstance(value, datetime.datetime):
                value = value.date()
        if attr not in property_names:
            self.__dict__[attr] = value

    def __str__(self):
        out = ''
        out += 'Task:'
        out += f'{self.comp_name} - {self.task_name} | Date: {self.date_str} \n'
        out += f'{self.comment} \n'
        for wpt in self.turnpoints:
            out += f'  {wpt.name}  {wpt.type}  {round(wpt.radius / 1000, 2)} km \n'
        out += f'Task Opt. Distance: {round(self.opt_dist / 1000, 2)} Km \n'
        return out

    def as_dict(self):
        return self.__dict__

    @property
    def results(self):
        return [pilot.result for pilot in self.pilots]

    @property
    def id(self):
        return self.task_id

    @property
    def date_str(self):
        return self.date.strftime("%Y-%m-%d")

    @property
    def task_code(self):
        return 'T' + str(self.task_num)

    @property
    def file_path(self):
        if not self.comp_path:
            return
        if not self.task_path:
            self.create_path()
        from os import path as p
        from Defines import FILEDIR
        return p.join(FILEDIR, self.comp_path, self.task_path.lower())

    # @property
    # def last_start_time(self):
    #     return self.stats['last_SS'] if self.stats else 0

    @property
    def tolerance(self):
        return self.formula.tolerance if self.formula else None

    @property
    def goal_altitude(self):
        if self.turnpoints:
            return self.turnpoints[-1].altitude
        else:
            return None

    @property
    def departure(self):
        return self.formula.departure if self.formula else None

    @property
    def arrival(self):
        return self.formula.arrival if self.formula else None

    @property
    def arr_alt_bonus(self):
        return self.formula.arr_alt_bonus if self.formula else None

    @property
    def stop_time(self):
        # seconds from midnight, task stopTime
        if not (self.stopped_time and self.formula.score_back_time):
            return 0
        if self.comp_class == 'PG':
            '''
            We need to calculate stopTime from announcingTime
            In paragliding the score-back time is set as part of the competition parameters
            (see section 5.7).
            taskStopTime = taskStopAnnouncementTime − competitionScoreBackTime
            '''
            return max(0, self.stopped_time - self.formula.score_back_time)
        elif self.comp_class == 'HG':
            '''
            In hang-gliding, stopped tasks are “scored back” by a time that is determined
            by the number of start gates and the start gate interval:
            The task stop time is one start gate interval, or 15 minutes in case of a
            single start gate, before the task stop announcement time.
            numberOfStartGates = 1 : taskStopTime = taskStopAnnouncementTime − 15min.
            numberOfStartGates > 1 : taskStopTime = taskStopAnnouncementTime − startGateInterval.
            '''
            return ((self.stopped_time - self.formula.score_back_time)
                    if not self.SS_interval
                    else (self.stopped_time - self.SS_interval))

    @property
    def duration(self):
        # seconds, elapsed time from stop_time to last_SS_time
        if not self.stopped_time:
            return 0
        if self.comp_class == 'PG':
            '''Need to distinguish wether we have multiple start or elapsed time'''
            if (self.task_type == 'elapsed time' or self.SS_interval) and self.max_ss_time:
                return self.stop_time - self.max_ss_time
            else:
                return self.stop_time - self.start_time
        elif self.comp_class == 'HG':
            # TODO is it so simple in HG? Need to check
            return self.stop_time - self.start_time

    @property
    def ftv_validity(self):
        if not self.formula or not self.day_quality or not self.max_score:
            return 0
        if self.formula.overall_validity == 'ftv':
            return (round(self.max_score / 1000, 4) if self.formula.formula_type == 'pwc'
                    else round(self.day_quality, 4))
        else:
            return self.day_quality

    @property
    def total_start_number(self):
        if self.task_type == 'RACE' and self.SS_interval:
            if self.start_iteration:
                return self.start_iteration + 1
            else:
                # indefinite start number
                if self.start_close_time:
                    return int((self.start_close_time - self.start_time) / self.SS_interval)
        elif self.start_time:
            return 1
        else:
            return 0

    ''' * Geographic Projection *'''

    @property
    def bbox_center(self):
        from statistics import mean
        if not self.turnpoints:
            return 0.0, 0.0
        lat = mean(t.lat for t in self.turnpoints)
        lon = mean(t.lon for t in self.turnpoints)
        return lat, lon

    ''' * Statistic Properties *'''

    ''' list of present pilots' results'''

    @property
    def valid_results(self):
        return [pilot.result for pilot in self.pilots if pilot.result_type not in ('abs', 'dnf')]

    ''' pilots stats'''

    @property
    def pilots_present(self):
        return len([p for p in self.pilots if p.result_type != 'abs'])

    @property
    def pilots_launched(self):
        return len(self.valid_results)

    @property
    def pilots_ss(self):
        return len([p for p in self.valid_results if p.SSS_time])

    @property
    def pilots_ess(self):
        return len([p for p in self.valid_results if p.ESS_time])

    @property
    def pilots_goal(self):
        return len([p for p in self.valid_results if p.goal_time])

    # pilots already landed at task deadline / stop time
    @property
    def pilots_landed(self):
        return len([p for p in self.valid_results if p.last_altitude == 0 or p.result_type == 'goal'])

    ''' distance stats'''

    @property
    def tot_distance_flown(self):
        if self.formula:
            if self.formula.min_dist and self.pilots_launched > 0:
                return sum([p.distance_flown for p in self.valid_results if p.distance_flown])
        return 0

    @property
    def tot_dist_over_min(self):
        if self.formula:
            if self.formula.min_dist and self.pilots_launched > 0:
                return sum([max(p.distance_flown - self.formula.min_dist, 0) for p in self.valid_results])
        return 0

    @property
    def std_dev_dist(self):
        if self.formula:
            from statistics import stdev
            if self.formula.min_dist and self.pilots_launched > 0:
                return stdev([max(p.distance_flown, self.formula.min_dist) for p in self.valid_results])
        return 0

    @property
    def max_distance_flown(self):
        if self.formula:
            if self.formula.min_dist and self.pilots_launched > 0:
                return max(max(p.distance_flown for p in self.valid_results), self.formula.min_dist)
        return 0

    @property
    def max_distance(self):
        if self.formula:
            if self.formula.min_dist and self.pilots_launched > 0:
                # Flight_result.distance = max(distance_flown, total_distance)
                return max(max(p.distance for p in self.valid_results), self.formula.min_dist)
        return 0

    '''time stats'''

    @property
    def min_dept_time(self):
        if self.pilots_ss:
            return min(p.real_start_time for p in self.valid_results if p.real_start_time and p.real_start_time > 0)
        else:
            return None

    @property
    def max_dept_time(self):
        if self.pilots_ss:
            return max(p.real_start_time for p in self.valid_results if p.real_start_time and p.real_start_time > 0)
        else:
            return None

    @property
    def min_ss_time(self):
        if self.pilots_ss:
            return min(p.SSS_time for p in self.valid_results if p.SSS_time and p.SSS_time > 0)
        else:
            return None

    @property
    def max_ss_time(self):
        if self.pilots_ss:
            return max(p.SSS_time for p in self.valid_results if p.SSS_time and p.SSS_time > 0)
        else:
            return None

    @property
    def min_ess_time(self):
        if self.pilots_ess:
            return min(p.ESS_time for p in self.valid_results if p.ESS_time and p.ESS_time > 0)
        else:
            return None

    @property
    def max_ess_time(self):
        if self.pilots_ess:
            return max(p.ESS_time for p in self.valid_results if p.ESS_time and p.ESS_time > 0)
        else:
            return None

    @property
    def fastest(self):
        if self.pilots_ess:
            return min(p.ss_time for p in self.valid_results if p.ESS_time and p.ESS_time > 0)
        else:
            return None

    @property
    def fastest_in_goal(self):
        if self.pilots_goal:
            return min(p.ss_time for p in self.valid_results if p.goal_time and p.goal_time > 0)
        else:
            return None

    @property
    def last_landing_time(self):
        """ Landing time of last pilot in flight"""
        if self.pilots_launched:
            return max((p.last_time if not p.landing_time else p.landing_time)
                       for p in self.valid_results if p.last_time)
        else:
            return None

    @property
    def last_landout_time(self):
        """ Landing time of last pilot landed out"""
        if self.pilots_launched:
            return max((p.last_time if not p.landing_time else p.landing_time)
                       for p in self.valid_results if p.last_time and not p.ESS_time)
        else:
            return None

    @property
    def max_time(self):
        if self.pilots_launched:
            last_pilot_time = (self.last_landout_time if not self.max_ess_time
                               else max(self.last_landout_time, self.max_ess_time))
            if self.stopped_time:
                return min(last_pilot_time, self.stop_time)
            else:
                return min(last_pilot_time, self.task_deadline)
        else:
            return None

    @property
    def tot_flight_time(self):
        if self.pilots_launched:
            return sum([p.flight_time for p in self.valid_results if p.flight_time])
        else:
            return None

    ''' scoring stats'''

    @property
    def min_lead_coeff(self):
        if len([p for p in self.valid_results if p.lead_coeff]) > 0:
            return min(p.lead_coeff for p in self.valid_results if p.lead_coeff is not None and p.lead_coeff > 0)
        else:
            return None

    @property
    def max_score(self):
        if len([p for p in self.valid_results if p.score]) > 0:
            return max(p.score for p in self.valid_results if p.score)
        else:
            return None

    @staticmethod
    def read(task_id):
        """Reads Task from database
        takes tasPk as argument"""
        from db_tables import TaskObjectView as T, TblTaskWaypoint as W

        if not (type(task_id) is int and task_id > 0):
            print("task not present in database ", task_id)
            return None

        task = Task(task_id)
        '''get task from db'''
        with Database() as db:
            # get the task details.
            t = db.session.query(T)
            w = db.session.query(W)
            db.populate_obj(task, t.get(task_id))
            tps = w.filter(W.task_id == task_id).order_by(W.num)
        '''populate turnpoints'''
        for tp in tps:
            turnpoint = Turnpoint(tp.lat, tp.lon, tp.radius, tp.type, tp.shape, tp.how, tp.altitude, tp.name,
                                  tp.description, tp.wpt_id)
            task.turnpoints.append(turnpoint)
            s_point = polar(lat=tp.ssr_lat, lon=tp.ssr_lon)
            task.optimised_turnpoints.append(s_point)
            if tp.partial_distance is not None:  # this will be None in DB before we optimise route, but we append to this list so we should not fill it with Nones
                task.partial_distance.append(tp.partial_distance)

        '''check if we already have a filepath for task'''
        if task.task_path is None or '':
            task.create_path()

        '''add geo object if we have turnpoints'''
        if task.turnpoints is not None and len(task.turnpoints) > 0:
            task.get_geo()

        return task

    def read_turnpoints(self):
        """Reads Task turnpoints from database, for use in front end"""
        from db_tables import TblTaskWaypoint as W

        with Database() as db:
            try:
                # get the task turnpoint details.
                results = db.session.query(W.wpt_id, W.rwp_id, W.name, W.num, W.description, W.how, W.radius, W.shape,
                                           W.type, W.partial_distance).filter(W.task_id == self.task_id).order_by(
                    W.num).all()

                if results:
                    results = [row._asdict() for row in results]
                return results
            except SQLAlchemyError:
                print(f"Error trying to retrieve Tasks details for Comp ID {self.comp_id}")
                return None

    def create_path(self, track_path=None):
        """create filepath from # and date if not given
            and store it in database"""

        if track_path:
            self.task_path = track_path
        elif self.task_num and self.date:
            self.task_path = '_'.join([('t' + str(self.task_num)), self.date.strftime('%Y%m%d')])
        else:
            return

        if self.id:
            if not path.exists(self.task_path):
                makedirs(self.task_path)
            '''store to database'''
            with Database() as db:
                q = db.session.query(TblTask).get(self.id)
                q.task_path = self.task_path
                db.session.commit()

    def create_results(self, status=None, mode='default'):
        """
            Create Scoring
            - if necessary, recalculates all tracks (stopped task, changed task settings)
            - gets info about formula, pilots results
            - calculates scores
            - creates a json file
            - adds json file to database

            Inputs:
            - status:   str - 'provisional', 'final', 'official' ...
            - mode:     str - 'default'
                              'full'    recalculates all tracks
        """

        ''' retrieve scoring formula library'''
        lib = self.formula.get_lib()

        if mode == 'full' or self.stopped_time:
            # TODO: check if we changed task, or we had new tracks, after last results generation
            #       If this is the case we should not need to re-score unless especially requested
            '''Task Full Rescore
                - recalculate Opt. route
                - check all tracks'''
            print(f" - FULL Mode -")

            '''get projection if needed'''
            if self.geo is None:
                self.get_geo()

            print(f"Calculating task optimised distance...")
            self.calculate_task_length()
            self.projected_turnpoints = convert_turnpoints(self.turnpoints, self.geo)
            self.projected_line = convert_turnpoints(get_line(self.turnpoints), self.geo)
            self.calculate_optimised_task_length()
            print(f"Storing calculated values to database...")
            self.update_task_distance()
            print(f"Task Opt. Route: {round(self.opt_dist / 1000, 4)} Km")

            '''get airspace info if needed'''
            airspace = None if not self.airspace_check else AirspaceCheck.from_task(self)
            print(f"Processing pilots tracks...")
            self.check_all_tracks(lib, airspace)

        else:
            ''' get pilot list and results'''
            self.get_results(lib)

        if self.pilots_launched == 0:
            print(f"Task (ID {self.id}) has no results yet")
            return 0

        ''' Calculates task result'''
        print(f"Calculating task results...")
        lib.calculate_results(self)

        '''create result elements from task, formula and results objects'''
        elements = self.create_json_elements()
        ref_id = create_json_file(comp_id=self.comp_id, task_id=self.id,
                                  code='_'.join([self.comp_code, self.task_code]), elements=elements, status=status)
        return ref_id

    def create_json_elements(self):
        """ returns Dict with elements to generate json file"""

        pil_list = sorted([p for p in self.pilots if p.result_type not in ['dnf', 'abs']],
                          key=lambda k: k.score, reverse=True)
        pil_list += [p for p in self.pilots if p.result_type == 'dnf']
        pil_list += [p for p in self.pilots if p.result_type == 'abs']

        info = {x: getattr(self, x) for x in Task_result.info_list if x in dir(self)}
        formula = {x: getattr(self.formula, x) for x in Task_result.formula_list if x in dir(self.formula)}
        stats = {x: getattr(self, x) for x in Task_result.stats_list if x in dir(self)}
        route = []
        for idx, tp in enumerate(self.turnpoints):
            wpt = {x: getattr(tp, x) for x in Task_result.route_list if x in dir(tp)}
            wpt['cumulative_dist'] = self.partial_distance[idx]
            route.append(wpt)
        results = []
        for pil in pil_list:
            res = pil.create_result_dict()
            results.append(res)
        rankings = read_rankings(self.comp_id)
        # rankings = {}
        if not rankings or len(rankings) == 0:
            ''' create an overall ranking'''
            rankings.update({'overall': [cert for cert in set([p.info.glider_cert for p in self.pilots])]})

        '''create json file'''
        result = {'info': info,
                  'route': route,
                  'results': results,
                  'formula': formula,
                  'stats': stats,
                  'rankings': rankings
                  }
        return result

    def is_valid(self):
        """In stopped task, check if duration is enough to be valid"""
        if self.pilots_launched == 0:
            print(f'Tracks (Task ID {self.id}) have not been checked yet or stats have not been updated.')
            return False
        if not self.stopped_time:
            print(f'Task (ID {self.id}) has not been stopped.')
            return True

        min_task_duration = self.formula.validity_min_time
        if self.comp_class == 'PG':
            '''
            In paragliding, a stopped task will be scored if the flying time was one hour or more.
            For Race to Goal tasks, this means that the Task Stop Time must be one hour or more
            after the race start time.
            minimumTime = 60 min .
            typeOfTask = RaceToGoal ∧ numberOfStartGates = 1:
                taskStopTime − startTime < minimumTime : taskValidity = 0
            TypeOfTask ≠ RaceToGoal ∨ numberOfStartGates > 1:
                taskStopTime − max(∀p :p ∈ StartedPilots :startTime p ) < minimumTime : taskValidity = 0
            '''
            if min_task_duration is None:
                min_task_duration = 3600  # 60 min default for paragliding

        elif self.comp_class == 'HG':
            '''
            In hang gliding, a stopped task can only be scored if either a pilot reached goal
            or the race had been going on for a certain minimum time.
            The minimum time depends on whether the competition is the Women’s World Championship or not.
            The race start time is defined as the time when the first valid start was taken by a competition pilot.
            typeOfCompetition = Women's : minimumTime = 60min.
            typeOfCompetition ≠ Women's : minimumTime = 90min.
            taskStopTime − timeOfFirstStart < minimumTime ∧ numberOfPilotsInGoal(taskStopTime) = 0 : taskValidity = 0
            '''
            if self.pilots_goal:
                return True
            if min_task_duration is None:
                min_task_duration = 3600 * 1.5  # 90 min default for hg

        '''is task valid?'''
        if self.duration < min_task_duration:
            return False
        return True

    def check_all_tracks(self, lib=None, airspace=None):
        """ checks all igc files against Task and creates results """

        if not lib:
            '''retrieve scoring formula library'''
            lib = self.formula.get_lib()

        ''' get pilot and tracks list'''
        self.get_results()

        ''' calculate projected turnpoints'''
        if not self.projected_turnpoints:
            self.projected_turnpoints = convert_turnpoints(self.turnpoints, self.geo)
            self.projected_line = convert_turnpoints(get_line(self.turnpoints), self.geo)

        ''' manage Stopped Task    '''
        print(f'stopped time: {self.stopped_time}')
        if self.stopped_time:
            print(f'We are executing Stopped Task Routine')
            if self.comp_class == 'PG':
                '''
                If (class == 'PG' and (SS_Interval or type == 'ELAPSED TIME')
                    We cannot check tracks just once.
                    We need to find last_SS_time and then check again tracks until duration == stopTime - last_SS_time

                We need to calculate stopTime from announcingTime'''
                '''     In paragliding the score-back time is set as part of the competition parameters
                        (see section 5.7).
                        taskStopTime = taskStopAnnouncementTime − competitionScoreBackTime
                        In paragliding, a stopped task will be scored if the flying time was one hour or more.
                        For Race to Goal tasks, this means that the Task Stop Time must be one hour or more
                        after the race start time. For all other tasks, in order for them to be scored,
                        the task stop time must be one hour or more after the last pilot started.
                        minimumTime = 60 min .
                        typeOfTask = RaceToGoal ∧ numberOfStartGates = 1:
                            taskStopTime − startTime < minimumTime : taskValidity = 0
                        TypeOfTask ≠ RaceToGoal ∨ numberOfStartGates > 1:
                            taskStopTime − max(∀p :p ∈ StartedPilots :startTime p ) < minimumTime : taskValidity = 0
                '''
                if not self.is_valid():
                    return f'task duration is not enough, task with id {self.id} is not valid, scoring is not needed'

                # min_task_duration = 3600
                # last_time = self.stopped_time - self.formula.score_back_time
                verify_all_tracks(self, lib, airspace)

                if self.task_type == 'elapsed time' or self.SS_interval:
                    '''need to check track and get last_start_time'''
                    # self.stats.update(lib.task_totals(self.id))
                    # duration = last_time - self.last_start_time
                    if not self.is_valid():
                        return f'duration is not enough for all pilots, task with id {self.id} is not valid, ' \
                               f'scoring is not needed.'
                    adjust_flight_results(self, lib)

            elif self.comp_class == 'HG':
                ''' In hang-gliding, stopped tasks are “scored back” by a time that is determined
                    by the number of start gates and the start gate interval:
                    The task stop time is one start gate interval, or 15 minutes in case of a
                    single start gate, before the task stop announcement time.
                    numberOfStartGates = 1 : taskStopTime = taskStopAnnouncementTime − 15min.
                    numberOfStartGates > 1 : taskStopTime = taskStopAnnouncementTime − startGateInterval.
                    In hang gliding, a stopped task can only be scored if either a pilot reached goal
                    or the race had been going on for a certain minimum time.
                    The minimum time depends on whether the competition is the Women’s World Championship or not.
                    The race start time is defined as the time when the first valid start was taken by a competition pilot.
                    typeOfCompetition = Women's : minimumTime = 60min.
                    typeOfCompetition ≠ Women's : minimumTime = 90min.
                    taskStopTime − timeOfFirstStart < minimumTime ∧ numberOfPilotsInGoal(taskStopTime) = 0 : taskValidity = 0
                '''
                # TODO It's not really clear if in elapsed time or multiple start, minimum duration like PG is applied

                if not self.is_valid():
                    return f'task duration is not enough, task with id {self.id} is not valid, scoring is not needed'

                verify_all_tracks(self, lib, airspace)

        else:
            '''get all results for the task'''
            verify_all_tracks(self, lib, airspace)

        '''store results to database'''
        print(f"updating database with new results...")
        update_all_results(self.task_id, self.pilots)

        '''save map files if needed'''
        save_all_geojson_files(self)

        lib.process_results(self)

    def get_results(self, lib=None):
        """ Loads all Pilot obj. into Task obj."""
        from db_tables import FlightResultView as F
        from sqlalchemy.exc import SQLAlchemyError
        from pilot import Pilot

        pilots = []

        with Database() as db:
            try:
                results = db.session.query(F).filter(F.task_id == self.task_id).all()
                for row in results:
                    pilot = Pilot.create(task_id=self.task_id)
                    db.populate_obj(pilot.result, row)
                    db.populate_obj(pilot.info, row)
                    db.populate_obj(pilot.track, row)
                    pilots.append(pilot)
            except SQLAlchemyError:
                print('DB Error retrieving task results')
                db.session.rollback()
                return
        self.pilots = pilots
        if lib:
            '''prepare results for scoring'''
            lib.process_results(self)
        # return pilots

    def get_geo(self):
        clat, clon = self.bbox_center
        self.geo = Geo.from_coords(clat, clon)

    def update_task_distance(self):
        from db_tables import TblTask as T, TblTaskWaypoint as W
        with Database() as db:
            '''add optimised and total distance to task'''
            q = db.session.query(T)
            t = q.get(self.task_id)
            t.distance = self.distance
            t.opt_dist = self.opt_dist
            t.SS_distance = self.SS_distance
            t.opt_dist_to_ESS = self.opt_dist_to_ESS
            t.opt_dist_to_SS = self.opt_dist_to_SS
            db.session.commit()

            '''add opt legs to task wpt'''
            w = db.session.query(W)
            for idx, tp in enumerate(self.turnpoints):
                sr = self.optimised_turnpoints[idx]
                wpt = w.get(tp.id)
                wpt.ssr_lat = sr.lat
                wpt.ssr_lon = sr.lon
                wpt.partial_distance = self.partial_distance[idx]
            db.session.commit()

    def update_task_info(self):
        t = aliased(TblTask)

        with Database() as db:
            print(f"taskid:{self.task_id}")
            q = db.session.query(t).get(self.task_id)
            for k, v in self.as_dict().items():
                if hasattr(q, k):
                    setattr(q, k, v)
            db.session.commit()

    def update_formula(self):
        self.formula.to_db()

    def to_db(self, session=None):
        """Inserts new task or updates existent one"""
        # TODO update part, now it just inserts new Task and new Waypoints
        from sqlalchemy.exc import SQLAlchemyError

        with Database(session) as db:
            try:
                if not self.id:
                    task = TblTask(comp_id=self.comp_id, task_num=self.task_num, task_name=self.task_name,
                                   date=self.date)
                    db.session.add(task)
                    db.session.flush()
                else:
                    task = db.session.query(TblTask).get(self.id)
                for k, v in self.as_dict().items():
                    if k not in ['task_id', 'comp_id'] and hasattr(task, k):
                        setattr(task, k, v)
                '''save formula parameters'''
                for k in TaskFormula.task_overrides:
                    setattr(task, k, getattr(self.formula, k))
                db.session.flush()
                self.task_id = task.task_id
                if self.turnpoints:
                    self.turnpoints_to_db(session=session)

            except SQLAlchemyError as e:
                error = str(e.__dict__)
                print(f"Error storing task to database: {error}")
                db.session.rollback()
                return error


    def turnpoints_to_db(self, session=None):
        """Inserts new task or updates existent one"""
        # TODO update part, now it just inserts new Task and new Waypoints
        from db_tables import TblTaskWaypoint
        from sqlalchemy.exc import SQLAlchemyError
        w = aliased(TblTaskWaypoint)

        with Database(session) as db:
            try:
                if self.turnpoints:
                    insert_wpts = []
                    update_wpts = []
                    for idx, tp in enumerate(self.turnpoints):
                        opt_lat, opt_lon, cumulative_dist = None, None, None
                        if len(self.optimised_turnpoints) > 0:
                            opt_lat, opt_lon = self.optimised_turnpoints[idx].lat, self.optimised_turnpoints[idx].lon
                        if len(self.partial_distance) > 0:
                            cumulative_dist = self.partial_distance[idx]
                         wpt = dict(tp.as_dict(), task_id=self.id, num=idx + 1, ssr_lat=opt_lat, ssr_lon=opt_lon,
                                   partial_distance=cumulative_dist)
                        # wpt.update({'task_id': self.id, 'num': idx + 1, 'ssr_lat': opt_lat, 'ssr_lon': opt_lon,
                        #             'partial_distance': cumulative_dist})
                        # for k, v in tp.__dict__.items():
                        #     if hasattr(wpt, k):
                        #         setattr(wpt, k, v)
                        # wpt.ssr_lat = opt_lat
                        # wpt.ssr_lon = opt_lon
                        # wpt.partial_distance = cumulative_dist
                        if tp.wpt_id:
                            update_wpts.append(wpt)
                        else:
                            insert_wpts.append(wpt)
                    if insert_wpts:
                        db.session.bulk_insert_mappings(TblTaskWaypoint, insert_wpts)
                        db.session.flush()
                    if update_wpts:
                        db.session.bulk_update_mappings(TblTaskWaypoint, update_wpts)
                        db.session.flush()
                    db.session.commit()

                    w = aliased(TblTaskWaypoint)
                    res = db.session.query(w).filter(w.task_id == self.task_id).order_by(w.num).all()
                    for idx, tp in enumerate(self.turnpoints):
                        if not tp.wpt_id:
                            tp.wpt_id = res[idx].wpt_id

            except SQLAlchemyError as e:
                error = str(e.__dict__)
                print(f"Error storing task to database: {error}")
                db.session.rollback()
                return error

<<<<<<< HEAD

=======
>>>>>>> f4565e21
    def update_from_xctrack_data(self, taskfile_data):
        """processes XCTrack file that is already in memory as json data and updates the task defintion"""
        from compUtils import get_wpts
        from calcUtils import string_to_seconds

        startopenzulu = taskfile_data['sss']['timeGates'][0]
        deadlinezulu = taskfile_data['goal']['deadline']

        self.start_time = string_to_seconds(startopenzulu)
        self.task_deadline = string_to_seconds(deadlinezulu)

        '''check task start and start close times are ok for new start time
        we will check to be at least 1 hour before and after'''
        if not self.window_open_time or self.start_time - self.window_open_time < 3600:
            self.window_open_time = self.start_time - 3600
        if not self.start_close_time or self.start_close_time - self.start_time < 3600:
            self.start_close_time = self.start_time + 3600

        if taskfile_data['sss']['type'] == 'ELAPSED-TIME':
            self.task_type = 'ELAPSED TIME'
        else:
            self.task_type = 'RACE'
            '''manage multi start'''
            self.SS_interval = 0
            if len(taskfile_data['sss']['timeGates']) > 1:
                second_start = string_to_seconds(taskfile_data['sss']['timeGates'][1])
                self.SS_interval = int((second_start - self.start_time) / 60)  # interval in minutes
                self.start_close_time = int(
                    self.start_time + len(taskfile_data['sss']['timeGates']) * (second_start - self.start_time)) - 1

        print('xct start:       {} '.format(self.start_time))
        print('xct deadline:    {} '.format(self.task_deadline))

        waypoint_list = get_wpts(self.id)
        print('n. waypoints: {}'.format(len(taskfile_data['turnpoints'])))

        for i, tp in enumerate(taskfile_data['turnpoints']):
            waytype = "waypoint"
            shape = "circle"
            how = "entry"  # default entry .. looks like xctrack doesn't support exit cylinders apart from SSS
            wpID = waypoint_list[tp["waypoint"]["name"]]
            wpNum = i+1

            if i < len(taskfile_data['turnpoints']) - 1:
                if 'type' in tp:
                    if tp['type'] == 'TAKEOFF':
                        waytype = "launch"  # live
                        # waytype = "start"  # aws
                        how = "exit"
                    elif tp['type'] == 'SSS':
                        waytype = "speed"
                        if taskfile_data['sss']['direction'] == "EXIT":  # get the direction form the SSS section
                            how = "exit"
                    elif tp['type'] == 'ESS':
                        waytype = "endspeed"
            else:
                waytype = "goal"
                if taskfile_data['goal']['type'] == 'LINE':
                    shape = "line"

            turnpoint = Turnpoint(tp['waypoint']['lat'], tp['waypoint']['lon'], tp['radius'], waytype, shape, how)
            turnpoint.name = tp["waypoint"]["name"]
            turnpoint.rwp_id = wpID
            turnpoint.num = wpNum
            self.turnpoints.append(turnpoint)

    def update_from_xctrack_file(self, filename):
        """ Updates Task from xctrack file, which is in json format.
        """

        with open(filename, encoding='utf-8') as json_data:
            # a bit more checking..
            print("file: ", filename)
            try:
                task_data = json.load(json_data)
            except:
                print("file is not a valid JSON object")
                exit()

        self.update_from_xctrack_data(task_data)


    @staticmethod
    def create_from_xctrack_file(filename):
        """ Creates Task from xctrack file, which is in json format.
        NEEDS UPDATING BUT WE CAN PROBABLY REMOVE THIS AS THE TASK SHOULD ALWAYS BE CREATED BEFORE IMPORT??
        """

        offset = 0

        task_file = filename

        turnpoints = []
        with open(task_file, encoding='utf-8') as json_data:
            # a bit more checking..
            print("file: ", task_file)
            try:
                t = json.load(json_data)
            except:
                print("file is not a valid JSON object")
                exit()

        startopenzulu = t['sss']['timeGates'][0]
        deadlinezulu = t['goal']['deadline']
        task_type = 'RACE' if t['sss']['type'] == 'RACE' else 'ELAPSED TIME'

        startzulu_split = startopenzulu.split(":")  # separate hours, minutes and seconds.
        deadlinezulu_split = deadlinezulu.split(":")  # separate hours, minutes and seconds.

        start_time = (int(startzulu_split[0]) + offset) * 3600 + int(startzulu_split[1]) * 60
        task_deadline = (int(deadlinezulu_split[0]) + offset) * 3600 + int(deadlinezulu_split[1]) * 60

        for tp in t['turnpoints'][:-1]:  # loop through all waypoints except last one which is always goal
            waytype = "waypoint"
            shape = "circle"
            how = "entry"  # default entry .. looks like xctrack doesn't support exit cylinders apart from SSS

            if 'type' in tp:
                if tp['type'] == 'TAKEOFF':
                    waytype = "launch"  # live
                    # waytype = "start"  #aws
                    how = "exit"
                if tp['type'] == 'SSS':
                    waytype = "speed"
                    if t['sss']['direction'] == "EXIT":  # get the direction form the SSS section
                        how = "exit"
                if tp['type'] == 'ESS':
                    waytype = "endspeed"
            turnpoint = Turnpoint(tp['waypoint']['lat'], tp['waypoint']['lon'], tp['radius'], waytype, shape, how)
            turnpoints.append(turnpoint)

        # goal - last turnpoint
        tp = t['turnpoints'][-1]
        waytype = "goal"
        if t['goal']['type'] == 'LINE':
            shape = "line"

        turnpoint = Turnpoint(tp['waypoint']['lat'], tp['waypoint']['lon'], tp['radius'], waytype, shape, how)
        turnpoints.append(turnpoint)

        task = Task(turnpoints, start_time, task_deadline, task_type)
        task.calculate_optimised_task_length()

        return task

    @staticmethod
    def create_from_json(task_id, filename=None):
        """ Creates Task from JSON task file.
            If filename is empty, it gets the active one
            Inputs:
                task_id     int: task ID
                filename    str: (opt.) json filename

        """

        if not filename or not path.isfile(filename):
            '''we get the active json file'''
            filename = get_task_json_filename(task_id)

        if not filename:
            print(f"There's no active json file for task {task_id}, or given filename does not exists")
            return None

        print(f"task {task_id} json file: {filename}")

        with open(path.join(RESULTDIR, filename), encoding='utf-8') as json_data:
            # a bit more checking..
            try:
                t = jsonpickle.decode(json_data.read())
            except:
                print("file is not a valid JSON object")
                return None

        # pp(t)

        task = Task(task_id)
        # task.__dict__.update(t['info'])
        ''' get task info'''
        for key, value in t['info'].items():
            if hasattr(task, key):
                setattr(task, key, value)
        ''' get task stats'''
        # I need to get only the ones we do not calculate from results
        for key, value in t['stats'].items():
            if hasattr(task, key):
                setattr(task, key, value)
        # task.stats.update(t['stats'])
        ''' get task formula'''
        task.formula = TaskFormula.from_dict(t['formula'])
        ''' get route'''
        task.turnpoints = []
        task.partial_distance = []

        for idx, tp in enumerate(t['route'], 1):
            '''creating waypoints'''
            # I could take them from database, but this is the only way to be sure it is the correct one
            turnpoint = Turnpoint(tp['lat'], tp['lon'], tp['radius'], tp['type'],
                                  tp['shape'], tp['how'])

            turnpoint.name = tp['name']
            turnpoint.num = idx
            turnpoint.description = tp['description']
            turnpoint.altitude = tp['altitude']
            task.turnpoints.append(turnpoint)
            task.partial_distance.append(tp['cumulative_dist'])

        ''' get results'''
        task.pilots = []
        for pil in t['results']:
            ''' create Pilot objects from json list'''
            task.pilots.append(Pilot.from_result(task_id, pil))

        return task

    @staticmethod
    def create_from_lkt_file(filename):
        """ Creates Task from LK8000 task file, which is in xml format.
            LK8000 does not have End of Speed Section or task finish time.
            For the goal, at the moment, Turnpoints can't handle goal cones or lines,
            for this reason we default to goal_cylinder.
        """
        import xml.dom.minidom as D

        # Open XML document using minidom parser
        DOMTree = D.parse(filename)
        task = DOMTree.documentElement

        # Get the taskpoints, waypoints and time gate
        taskpoints = task.getElementsByTagName("taskpoints")[0]  # TODO: add code to handle if these tags are missing.
        waypoints = task.getElementsByTagName("waypoints")[0]
        gate = task.getElementsByTagName("time-gate")[0]
        tpoints = taskpoints.getElementsByTagName("point")
        wpoints = waypoints.getElementsByTagName("point")
        start_time = gate.getAttribute("open-time")

        start_hours, start_minutes = start_time.split(':')
        start_time = int(start_hours) * 3600 + int(start_minutes) * 60
        task_deadline = 23 * 3600 + 59 * 60 + 59  # default task_deadline of 23:59

        # create a dictionary of names and a list of longitudes and latitudes
        # as the waypoints co-ordinates are stored separate to turnpoint details
        coords = defaultdict(list)

        for point in wpoints:
            name = point.getAttribute("name")
            longitude = float(point.getAttribute("longitude"))
            latitude = float(point.getAttribute("latitude"))
            coords[name].append(longitude)
            coords[name].append(latitude)

        # create list of turnpoints
        turnpoints = []
        for point in tpoints:
            lat = coords[point.getAttribute("name")][1]
            lon = coords[point.getAttribute("name")][0]
            radius = float(point.getAttribute("radius")) / 1000

            if point == tpoints[0]:  # if it is the 1st turnpoint then it is a start
                if point.getAttribute("Exit") == "true":
                    kind = "start_exit"
                else:
                    kind = "start_enter"
            else:
                if point == tpoints[-1]:  # if it is the last turnpoint i.e. the goal
                    if point.getAttribute("type") == "line":
                        kind = "goal_cylinder"  # TODO(kuaka): change to 'line' once we can process it
                    else:
                        kind = "goal_cylinder"
                else:
                    kind = "cylinder"  # All turnpoints other than the 1st and the last are "cylinders".
                    # In theory they could be "End_of_speed_section" but this is not supported by LK8000.
                    # For paragliders it would be safe to assume that the 2nd to last is always "End_of_speed_section"

            turnpoint = Turnpoint(lat, lon, radius, kind)
            turnpoints.append(turnpoint)
        task = Task(turnpoints, start_time, task_deadline)
        return task

    @classmethod
    def from_fsdb(cls, t, keep_task_path=False):
        """ Creates Task from FSDB FsTask element, which is in xml format.
            Unfortunately the fsdb format isn't published so much of this is simply an
            exercise in reverse engineering.
        """
        from formula import TaskFormula
        from compUtils import get_fsdb_task_path
        from calcUtils import get_date, get_time, time_to_seconds

        tas = dict()
        stats = dict()
        turnpoints = []
        optimised_legs = []
        # results = []

        task = cls()

        task.check_launch = 0
        task.task_name = t.get('name')
        task.task_num = 0 + int(t.get('id'))
        print(f"task {task.task_num} - name: {task.task_name}")
        if keep_task_path:
            task.task_path = get_fsdb_task_path(t.get('tracklog_folder'))

        """formula info"""
        f = t.find('FsScoreFormula')
        formula = TaskFormula()
        formula.formula_name = f.get('id')
        formula.arr_alt_bonus = 'off'
        if ((f.get('use_arrival_altitude_points') is not None and float(f.get('use_arrival_altitude_points')) > 0)
                or f.get('use_arrival_altitude_points') == 'aatb'):
            formula.arr_alt_bonus = 'on'
        """Departure and Arrival from formula"""
        formula.formula_arrival = 'position' if float(f.get('use_arrival_position_points')) == 1 else 'time' if float(
            f.get(
                'use_arrival_position_points')) == 1 else 'off'  # not sure if and which type Airscore is supporting at the moment
        formula.tolerance = 0.0 + float(f.get('turnpoint_radius_tolerance')
                                        if f.get('turnpoint_radius_tolerance') else 0.1)  # tolerance, perc / 100

        if float(f.get('use_departure_points')) > 0:
            formula.formula_departure = 'on'
        elif float(f.get('use_leading_points')) > 0:
            formula.formula_departure = 'leadout'
        else:
            formula.formula_departure = 'off'

        """Task Status"""
        node = t.find('FsTaskState')
        formula.score_back_time = int(node.get('score_back_time'))
        state = node.get('task_state')
        task.comment = ': '.join([state, node.get('cancel_reason')])
        if state == 'CANCELLED':
            """I don't need if cancelled"""
            return None

        task.stopped_time = get_datetime(node.get('stop_time')) if not (state == 'REGULAR') else None
        """Task Stats"""
        p = t.find('FsTaskScoreParams')
        '''a non scored task could miss this element'''
        task.opt_dist = None if p is None else float(p.get('task_distance')) * 1000
        task.distance = None  # need to calculate distance through centers
        task.opt_dist_to_ESS = None if p is None else float(p.get('launch_to_ess_distance')) * 1000
        task.SS_distance = None if p is None else float(p.get('ss_distance')) * 1000
        stats['pilots_present'] = None if p is None else int(p.get('no_of_pilots_present'))
        stats['pilots_launched'] = None if p is None else int(p.get('no_of_pilots_flying'))
        stats['pilots_goal'] = None if p is None else int(p.get('no_of_pilots_reaching_goal'))
        stats['max_distance'] = None if p is None else float(p.get('best_dist')) * 1000  # in meters
        stats['totdistovermin'] = None if p is None else float(p.get('sum_flown_distance')) * 1000  # in meters
        try:
            '''happens this values are error strings'''
            stats['day_quality'] = 0 if p is None else float(p.get('day_quality'))
            stats['dist_validity'] = 0 if p is None else float(p.get('distance_validity'))
            stats['time_validity'] = 0 if p is None else float(p.get('time_validity'))
            stats['launch_validity'] = 0 if p is None else float(p.get('launch_validity'))
            stats['stop_validity'] = 0 if p is None else float(p.get('stop_validity'))
            stats['avail_dist_points'] = 0 if p is None else float(p.get('available_points_distance'))
            stats['avail_dep_points'] = 0 if p is None else float(p.get('available_points_leading'))
            stats['avail_time_points'] = 0 if p is None else float(p.get('available_points_time'))
            stats['avail_arr_points'] = 0 if p is None else float(p.get('available_points_arrival'))
        except:
            stats['day_quality'] = 0
            stats['dist_validity'] = 0
            stats['time_validity'] = 0
            stats['launch_validity'] = 0
            stats['stop_validity'] = 0
            stats['avail_dist_points'] = 0
            stats['avail_dep_points'] = 0
            stats['avail_time_points'] = 0
            stats['avail_arr_points'] = 0
        stats['fastest'] = 0 if p is None else decimal_to_seconds(float(p.get('best_time'))) if float(
            p.get('best_time')) > 0 else 0
        if p is not None:
            for l in p.iter('FsTaskDistToTp'):
                optimised_legs.append(float(l.get('distance')) * 1000)

        node = t.find('FsTaskDefinition')
        qnh = None if node is None else float(node.get('qnh_setting').replace(',', '.')
                                              if node.get('qnh_setting') else 1013.25)
        # task.date = None if not node else get_date(node.find('FsStartGate').get('open'))
        """guessing type from startgates"""
        task.SS_interval = 0
        startgates = 0
        headingpoint = 0
        if node.get('ss') is None:
            '''open distance
                not yet implemented in Airscore'''
            # TODO: free distance and free distance with bearing
            task.task_type = 'free distance'
            if node.find('FsHeadingpoint') is not None:
                '''open distance with bearing'''
                headingpoint = 1
                task.task_type = 'distance with bearing'
                task.bearing_lat = float(node.find('FsHeadingpoint').get('lat'))
                task_bearing_lon = float(node.find('FsHeadingpoint').get('lon'))
        else:
            sswpt = int(node.get('ss'))
            eswpt = int(node.get('es'))
            gtype = node.get('goal')
            gstart = int(node.get('groundstart'))
            last = len(node.findall('FsTurnpoint'))
            if node.find('FsStartGate') is None:
                '''elapsed time
                    on start gate, have to get start opening time from ss wpt'''
                task.task_type = 'elapsed time'
            else:
                '''race'''
                startgates = len(node.findall('FsStartGate'))
                task.task_type = 'race'
                task.start_time = time_to_seconds(get_time(node.find('FsStartGate').get('open')))
                # print ("gates: {}".format(startgates))
                if startgates > 1:
                    '''race with multiple start gates'''
                    # print ("MULTIPLE STARTS")
                    task.start_iteration = startgates - 1
                    time = time_to_seconds(get_time(node.findall('FsStartGate')[1].get('open')))
                    task.SS_interval = time - task.start_time
                    '''if prefer minutes: time_difference(tas['tasStartTime'], time).total_seconds()/60'''
                    print(f"    **** interval: {task.SS_interval}")

        """Task Route"""
        for idx, w in enumerate(node.iter('FsTurnpoint'), 1):
            if idx in [1, sswpt, eswpt, last]:
                if idx == 1:
                    '''launch'''
                    turnpoint = Turnpoint(float(w.get('lat')), float(w.get('lon')), int(w.get('radius')))
                    turnpoint.name = w.get('id')
                    turnpoint.num = len(turnpoints) + 1
                    turnpoint.type = 'launch'
                    task.date = get_date(w.get('open'))
                    task.window_open_time = time_to_seconds(get_time(w.get('open')))
                    task.window_close_time = time_to_seconds(get_time(w.get('close')))
                    if task.window_close_time <= task.window_open_time:
                        # sanity
                        task.window_close_time = None
                    if 'free distance' in task.task_type:
                        '''get start and close time for free distance task types'''
                        task.start_time = time_to_seconds(get_time(w.get('open')))
                        task.start_close_time = time_to_seconds(get_time(w.get('close')))
                    turnpoints.append(turnpoint)
                if idx == sswpt:
                    '''start'''
                    turnpoint = Turnpoint(float(w.get('lat')), float(w.get('lon')), int(w.get('radius')))
                    turnpoint.name = w.get('id')
                    turnpoint.num = len(turnpoints) + 1
                    turnpoint.type = 'speed'
                    task.start_close_time = time_to_seconds(get_time(w.get('close')))
                    '''guess start direction: exit if launch is same wpt'''
                    launch = next(p for p in turnpoints if p.type == 'launch')
                    if launch.lat == turnpoint.lat and launch.lon == turnpoint.lon:
                        turnpoint.how = 'exit'
                    if 'elapsed time' in task.task_type:
                        '''get start for elapsed time task types'''
                        task.start_time = time_to_seconds(get_time(w.get('open')))
                    turnpoints.append(turnpoint)
                if idx == eswpt:
                    '''ess'''
                    turnpoint = Turnpoint(float(w.get('lat')), float(w.get('lon')), int(w.get('radius')))
                    turnpoint.name = w.get('id')
                    turnpoint.num = len(turnpoints) + 1
                    turnpoint.type = 'endspeed'
                    task.task_deadline = time_to_seconds(get_time(w.get('close')))
                    turnpoints.append(turnpoint)
                if idx == last:
                    '''goal'''
                    turnpoint = Turnpoint(float(w.get('lat')), float(w.get('lon')), int(w.get('radius')))
                    turnpoint.name = w.get('id')
                    turnpoint.num = len(turnpoints) + 1
                    turnpoint.type = 'goal'
                    if gtype == 'LINE':
                        turnpoint.shape = 'line'
                    turnpoints.append(turnpoint)
            else:
                '''waypoint'''
                turnpoint = Turnpoint(float(w.get('lat')), float(w.get('lon')), int(w.get('radius')))
                turnpoint.name = w.get('id')
                turnpoint.num = len(turnpoints) + 1
                turnpoints.append(turnpoint)

            # turnpoint = Turnpoint(float(w.get('lat')), float(w.get('lon')), int(w.get('radius')))
            # turnpoint.id = len(turnpoints) + 1
            # turnpoint.name = w.get('id')
            # turnpoint.altitude = int(w.get('altitude'))
            # print(f"    {turnpoint.id}  {turnpoint.name}  {turnpoint.radius}")
            # if turnpoint.id == 1:
            #     turnpoint.type = 'launch'
            #     task.date = get_date(w.get('open'))
            #     task.window_open_time = time_to_seconds(get_time(w.get('open')))
            #     task.window_close_time = time_to_seconds(get_time(w.get('close')))
            #     # sanity
            #     if task.window_close_time <= task.window_open_time:
            #         task.window_close_time = None
            #     if 'free distance' in task.task_type:
            #         # print('Sono in launch - free')
            #         '''get start and close time for free distance task types'''
            #         task.start_time = time_to_seconds(get_time(w.get('open')))
            #         task.start_close_time = time_to_seconds(get_time(w.get('close')))
            #         # task.task_deadline = get_datetime(w.get('close'))
            #     if turnpoint.id == sswpt:
            #         '''need to manage tasks where first wpt is ss. adding a point as launch'''
            #         turnpoints.append(turnpoint)
            # if turnpoint.id == sswpt:
            #     # print('Sono in ss')
            #     turnpoint.type = 'speed'
            #     task.start_close_time = time_to_seconds(get_time(w.get('close')))
            #     if 'elapsed time' in task.task_type:
            #         '''get start for elapsed time task types'''
            #         task.start_time = time_to_seconds(get_time(w.get('open')))
            # elif turnpoint.id == eswpt:
            #     # print('Sono in es')
            #     turnpoint.type = 'endspeed'
            #     task.task_deadline = time_to_seconds(get_time(w.get('close')))
            #     if turnpoint.id == len(node.findall('FsTurnpoint')):
            #         '''need to manage tasks where last wpt is es. adding a point as es'''
            #         turnpoints.append(turnpoint)
            # if turnpoint.id == len(node.findall('FsTurnpoint')):
            #     # print('Sono in goal')
            #     turnpoint.type = 'goal'
            #     if gtype == 'LINE':
            #         turnpoint.shape = 'line'
            # # else:
            # #     wpt['tawType'] = 'waypoint'
            #
            # turnpoints.append(turnpoint)

        # tas['route'] = route
        task.formula = formula
        task.turnpoints = turnpoints
        task.calculate_task_length()
        # print ("Tot. Dist.: {}".format(task.distance))
        task.stats = stats
        task.partial_distance = optimised_legs
        # task.results = results
        # print ("{} - date: {} - type: {} - dist.: {} - opt. dist.: {}".format(task.task_name, task.window_open_time.date(), task.task_type, task.distance, task.opt_dist))
        # print ("open: {} - start: {} - close: {} - end: {} \n".format(task.window_open_time, task.start_time, task.start_close_time, task.task_deadline))

        return task

    def calculate_task_length(self, method="fast_andoyer"):
        # calculate non optimised route distance.
        self.distance = 0
        for wpt in range(1, len(self.turnpoints)):
            leg_dist = distance(self.turnpoints[wpt - 1], self.turnpoints[wpt], method)
            self.legs.append(leg_dist)
            self.distance += leg_dist
            # print ("leg dist.: {} - Dist.: {}".format(leg_dist, self.distance))

    def calculate_optimised_task_length(self, method="fast_andoyer"):
        """ new optimized route procedure that uses John Stevenson on FAI Basecamp.
            trasforms wgs84 to plan trasverse cartesian projection, calculates
            optimised fix on cylinders, and goes back to wgs84 for distance calculations.
        """

        '''check we have at least 3 points'''
        if len(self.turnpoints) < 3:
            return

        '''calculate optimised distance fixes on cilynders'''
        if self.geo is None:
            self.get_geo()

        optimised = get_shortest_path(self)

        '''updates all task attributes'''
        self.optimised_legs = []
        self.optimised_legs.append(0)
        self.partial_distance = []
        self.partial_distance.append(0)
        self.opt_dist = 0
        for i in range(1, len(optimised)):
            leg_dist = distance(optimised[i - 1], optimised[i], method)
            self.optimised_legs.append(leg_dist)
            self.opt_dist += leg_dist
            self.partial_distance.append(self.opt_dist)

        # work out which turnpoints are SSS and ESS
        sss_wpt = 0
        ess_wpt = 0
        for wpt in range(len(self.turnpoints)):
            if self.turnpoints[wpt].type == 'speed':
                sss_wpt = wpt + 1
            if self.turnpoints[wpt].type == 'endspeed':
                ess_wpt = wpt + 1

        # work out self.opt_dist_to_SS, self.opt_dist_to_ESS, self.SS_distance
        self.opt_dist_to_SS = sum(self.optimised_legs[0:sss_wpt])
        self.opt_dist_to_ESS = sum(self.optimised_legs[0:ess_wpt])
        self.SS_distance = sum(self.optimised_legs[sss_wpt:ess_wpt])
        self.optimised_turnpoints = optimised

    def clear_waypoints(self):
        from db_tables import TblTaskWaypoint as W

        self.turnpoints.clear()
        self.optimised_turnpoints.clear()
        self.optimised_legs.clear()
        self.partial_distance.clear()
        self.legs.clear()

        '''delete waypoints from database'''
        with Database() as db:
            db.session.question.query(W).filter(W.task_id == self.id).delete()
            db.session.commit()

    def update_waypoints(self):
        from db_tables import TblTaskWaypoint as W
        objects = []
        for idx, wp in enumerate(self.turnpoints, 1):
            wpt = W(task_id=self.id, num=idx, **wp.as_dict())
            objects.append(wpt)
        with Database() as db:
            db.session.bulk_save_objects(objects, return_defaults=True)
            db.session.commit()

            for idx, elem in objects:
                self.turnpoints[idx].wpt_id = elem.wpt_id

    @property
    def distances_to_go(self):
        """calculates a list of distances from turnpoint to goal (assumes goal is the last turnpoint)"""
        t = len(self.optimised_turnpoints) - 1
        d = 0
        distances_to_go = [0]
        while t >= 1:
            d += distance(self.optimised_turnpoints[t], self.optimised_turnpoints[t - 1])
            distances_to_go.insert(0, d)
            t -= 1
        return distances_to_go


def delete_task(task_id):
    from db_tables import TblTaskWaypoint as W
    from db_tables import TblTask as T

    '''delete waypoints and task from database'''
    with Database() as db:
        db.session.query(W).filter(W.task_id == task_id).delete()
        db.session.query(T).filter(T.task_id == task_id).delete()
        db.session.commit()


# function to parse task object to compilations
def get_map_json(task_id):
    """gets task map json file if it exists, otherwise creates it. returns 5 separate objects for mapping"""

    task_file = Path(MAPOBJDIR + 'tasks/' + str(task_id) + '.task')
    if not task_file.is_file():
        write_map_json(task_id)

    with open(task_file, 'r') as f:
        data = jsonpickle.decode(f.read())
        task_coords = data['task_coords']
        turnpoints = data['turnpoints']
        short_route = data['short_route']
        goal_line = data['goal_line']
        tolerance = data['tolerance']
        bbox = data['bbox']
    return task_coords, turnpoints, short_route, goal_line, tolerance, bbox


def write_map_json(task_id):
    import os
    from geographiclib.geodesic import Geodesic
    from mapUtils import get_route_bbox

    geod = Geodesic.WGS84
    task_file = Path(MAPOBJDIR + 'tasks/' + str(task_id) + '.task')

    if not os.path.isdir(MAPOBJDIR + 'tasks/'):
        os.makedirs(MAPOBJDIR + 'tasks/')
    task_coords = []
    turnpoints = []
    short_route = []
    goal_line = None
    task = Task.read(task_id)
    tolerance = task.tolerance

    for obj in task.turnpoints:
        task_coords.append({
            'longitude': obj.lon,
            'latitude': obj.lat,
            'name': obj.name
        })

        if obj.shape == 'line':
            '''manage goal line'''
            goal_line = []
            ends = get_line(task.turnpoints)
            goal_line.append(tuple([ends[0].lat, ends[0].lon]))
            goal_line.append(tuple([ends[1].lat, ends[1].lon]))

        else:
            '''create tp cylinder'''
            turnpoints.append({
                'radius': obj.radius,
                'longitude': obj.lon,
                'latitude': obj.lat,
                #         'altitude': obj.altitude,
                'name': obj.name,
                'type': obj.type,
                'shape': obj.shape
            })

    for obj in task.optimised_turnpoints:
        short_route.append(tuple([obj.lat, obj.lon]))

    with open(task_file, 'w') as f:
        f.write(jsonpickle.dumps({'task_coords': task_coords, 'turnpoints': turnpoints, 'short_route': short_route,
                                  'goal_line': goal_line, 'tolerance': tolerance, 'bbox': get_route_bbox(task)}))


def get_task_json_filename(task_id):
    """returns active json result file"""
    from db_tables import TblResultFile as R

    with Database() as db:
        filename = db.session.query(R.filename).filter(and_(
            R.task_id == task_id, R.active == 1
        )).scalar()
    return filename


def get_task_json(task_id):
    filename = get_task_json_filename(task_id)
    with open(RESULTDIR + filename, 'r') as myfile:
        data = myfile.read()
    if not data:
        return "error"
    return json.loads(data)<|MERGE_RESOLUTION|>--- conflicted
+++ resolved
@@ -522,6 +522,7 @@
 
         return task
 
+
     def read_turnpoints(self):
         """Reads Task turnpoints from database, for use in front end"""
         from db_tables import TblTaskWaypoint as W
@@ -863,6 +864,7 @@
     def to_db(self, session=None):
         """Inserts new task or updates existent one"""
         # TODO update part, now it just inserts new Task and new Waypoints
+        from db_tables import TblTaskWaypoint
         from sqlalchemy.exc import SQLAlchemyError
 
         with Database(session) as db:
@@ -910,7 +912,7 @@
                             opt_lat, opt_lon = self.optimised_turnpoints[idx].lat, self.optimised_turnpoints[idx].lon
                         if len(self.partial_distance) > 0:
                             cumulative_dist = self.partial_distance[idx]
-                         wpt = dict(tp.as_dict(), task_id=self.id, num=idx + 1, ssr_lat=opt_lat, ssr_lon=opt_lon,
+                        wpt = dict(tp.as_dict(), task_id=self.id, num=idx + 1, ssr_lat=opt_lat, ssr_lon=opt_lon,
                                    partial_distance=cumulative_dist)
                         # wpt.update({'task_id': self.id, 'num': idx + 1, 'ssr_lat': opt_lat, 'ssr_lon': opt_lon,
                         #             'partial_distance': cumulative_dist})
@@ -944,10 +946,6 @@
                 db.session.rollback()
                 return error
 
-<<<<<<< HEAD
-
-=======
->>>>>>> f4565e21
     def update_from_xctrack_data(self, taskfile_data):
         """processes XCTrack file that is already in memory as json data and updates the task defintion"""
         from compUtils import get_wpts
