--- conflicted
+++ resolved
@@ -293,11 +293,7 @@
             task.formula.max_JTG = taskform.max_JTG.data
             task.formula.no_goal_penalty = taskform.no_goal_penalty.data
             task.formula.arr_alt_bonus = taskform.arr_alt_bonus.data
-<<<<<<< HEAD
-            task.update_task_info()
-=======
             task.to_db()
->>>>>>> 828fb841
 
             flash("Saved", category='info')
 
