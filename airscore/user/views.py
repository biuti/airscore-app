--- conflicted
+++ resolved
@@ -1060,8 +1060,6 @@
         return resp
 
 
-<<<<<<< HEAD
-=======
 @blueprint.route('/_recheck_task_tracks/<int:taskid>', methods=['POST'])
 @login_required
 def _recheck_task_tracks(taskid: int):
@@ -1082,7 +1080,6 @@
     return jsonify(success=False, error='There was an error trying to check track.')
 
 
->>>>>>> d92f130e
 @blueprint.route('/_get_task_result_files/<int:taskid>', methods=['POST'])
 @login_required
 def _get_task_result_files(taskid: int):
