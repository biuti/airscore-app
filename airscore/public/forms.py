--- conflicted
+++ resolved
@@ -37,54 +37,3 @@
             return False
         return True
 
-<<<<<<< HEAD
-
-class NewTaskForm(FlaskForm):
-    task_name = StringField("Task Name", description='optional. If you want to give the task a name. '
-                                                     'If left blank it will default to "Task #"')
-    task_number = IntegerField("Task Number", validators=[NumberRange(min=0, max=50)],
-                               description='task number, by default one more than the last task')
-    task_comment = StringField('Comment', description='Sometimes you may wish to make a comment that will show up'
-                                                      ' in the competition overview page. e.g. "task stopped at 14:34"')
-    task_date = DateField('Date', format='%Y-%m-%d', validators=[DataRequired()], default=date.today)
-    # task_region = SelectField('Region')
-
-
-class CompForm(FlaskForm):
-    comp_name = StringField('Competition Name')
-    comp_code = StringField('Short name', render_kw=dict(maxlength=8), description='An abbreviated name (max 8 chars) e.g. PGEuro20')
-    sanction = SelectField('Sanction', choices=[(x, x) for x in Defines.SANCTIONS])
-    comp_type = SelectField('Type', choices=[('RACE', 'RACE'), ('ROUTE', 'ROUTE'), ('TEAM RACE', 'TEAM RACE')])
-    comp_class = SelectField('Category', choices=[('PG', 'PG'), ('HG', 'HG')],
-                           id='select_category')
-    comp_site = StringField('Location', validators=[DataRequired()], description='location of the competition')
-    date_from = DateField('Start Date', format='%Y-%m-%d', validators=[DataRequired()], default=date.today)
-    date_to = DateField('End Date', format='%Y-%m-%d', validators=[DataRequired()], default=date.today)
-    MD_name = StringField('Race Director')
-    time_offset = DecimalField('GMT offset', validators=[DataRequired()], places=2, render_kw=dict(maxlength=5),
-                             description='The default time offset for the comp. Individual tasks will have this '
-                                         'as a default but can be overridden if your comp spans multiple time zones'
-                                         ' or over change in daylight savings')
-    pilot_registration = SelectField('Pilot Entry', choices=[('registered', 'registered'), ('open', 'open')],
-                                     description='Registered - only pilots registered are flying, '
-                                                 'open - all tracklogs uploaded are considered as entires')
-    formula = SelectField('Formula', id='select_formula')
-    overall_validity = SelectField('Scoring', choices=[('all', 'ALL'), ('ftv', 'FTV'), ('round', 'ROUND')]) # tblForComp comOverallScore  ??what is round?? do we also need old drop tasks?
-    validity_param = IntegerField('FTV percentage', validators=[NumberRange(min=0, max=100)])
-    nom_dist = IntegerField('Nominal Distance (km):')
-    nom_goal = IntegerField('Nominal Goal (%):', validators=[NumberRange(min=0, max=100)])
-    min_dist = IntegerField('Minimum Distance (km):')
-    nom_launch = IntegerField('Nominal Launch (%):', validators=[NumberRange(min=0, max=100)])
-    nom_time = IntegerField('Nominal Time (min):')
-    team_scoring = SelectField('Team Scoring:', choices=[('aggregate', 'aggregate'), ()])
-    locked = BooleanField('Scoring Locked', description="If locked, a rescore will not change displayed results") #TODO
-    submit = SubmitField('Save')
-
-    def validate_on_submit(self):
-        result = super(CompForm, self).validate()
-        if self.date_from.data > self.date_to.data:
-            return False
-        else:
-            return result
-=======
->>>>>>> f38aa349
