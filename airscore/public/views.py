--- conflicted
+++ resolved
@@ -831,7 +831,25 @@
     return formatted
 
 
-<<<<<<< HEAD
+@blueprint.route('/tracks/<int:taskid>')
+def tracks(taskid: int):
+    data = frontendUtils.get_task_info(taskid)
+    offset = data['info']['time_offset']
+    formatted = frontendUtils.get_pretty_data(data)
+    return render_template('public/tracks.html',
+                           taskid=taskid, info=formatted['info'], route=formatted['route'], offset=offset)
+
+
+@blueprint.route('/_get_tracks_status/<int:taskid>', methods=['GET', 'POST'])
+def _get_tracks_status(taskid: int):
+    import time
+    from calcUtils import epoch_to_datetime
+    timestamp = int(time.time())
+    offset = 0 if 'offset' not in request.args else request.args.get('offset')
+    timestamp = (epoch_to_datetime(timestamp, offset=offset)).strftime('%H:%M:%S')
+    return {'data': frontendUtils.get_pilot_list_for_tracks_status(taskid), 'timestamp': timestamp}
+
+
 @blueprint.route('/flaretiming_yaml/<compid>/norm-score', methods=['GET'])
 def _norm_score_yaml(compid):
     from flaretiming import ft_score
@@ -886,23 +904,4 @@
 @blueprint.route('/flaretiming/<compid>/norm-arrival', methods=['GET'])
 def _norm_arrival(compid):
     from flaretiming import ft_arrival
-    return jsonify(ft_arrival(int(compid)))
-=======
-@blueprint.route('/tracks/<int:taskid>')
-def tracks(taskid: int):
-    data = frontendUtils.get_task_info(taskid)
-    offset = data['info']['time_offset']
-    formatted = frontendUtils.get_pretty_data(data)
-    return render_template('public/tracks.html',
-                           taskid=taskid, info=formatted['info'], route=formatted['route'], offset=offset)
-
-
-@blueprint.route('/_get_tracks_status/<int:taskid>', methods=['GET', 'POST'])
-def _get_tracks_status(taskid: int):
-    import time
-    from calcUtils import epoch_to_datetime
-    timestamp = int(time.time())
-    offset = 0 if 'offset' not in request.args else request.args.get('offset')
-    timestamp = (epoch_to_datetime(timestamp, offset=offset)).strftime('%H:%M:%S')
-    return {'data': frontendUtils.get_pilot_list_for_tracks_status(taskid), 'timestamp': timestamp}
->>>>>>> 56b35c75
+    return jsonify(ft_arrival(int(compid)))