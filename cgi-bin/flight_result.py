<<<<<<< HEAD
from calcUtils import get_datetime
from route import rawtime_float_to_hms, in_semicircle, distance_flown
from myconn import Database
import jsonpickle, json
from mapUtils import checkbbox
from route import distance
from collections import namedtuple


=======
>>>>>>> 19170c14
"""
Flight Result Library

contains Flight_result class.
contains statistics about a flight with regards to a task.

Methods:
    from_fsdb
    check_flight - check flight against task and record results (times, distances and leadout coeff)
    store_result - write result to DB (tblTaskResult)
    store_result_test - write result to DB in test mode(tblTaskResult_test)
	store_result_json - not needed, think we can delete
	to_geojson_result - create json file containing tracklog (split into preSSS, preGoal and postGoal), Thermals, bounds and result obj
	save_result_file - save the json file.

- AirScore -
Stuart Mackintosh - Antonio Golfari
2019

"""

from calcUtils import get_datetime
from route import rawtime_float_to_hms, in_semicircle, distance_flown
from myconn import Database
import jsonpickle, json
from mapUtils import checkbbox
from route import distance
from collections import namedtuple

class Flight_result(object):
    """Set of statistics about a flight with respect a task.
    Attributes:
        Start_time:     time the task was started . i.e relevant start gate. (local time)
        SSS_time:       array of time(s) the pilot started, i.e. crossed the start line (local time)
        Waypoints achieved: the last waypoint achieved by the pilot, SSS, ESS, Goal or a waypoint number (wp1 is first wp after SSS)
        ESS_time:       the time the pilot crossed the ESS (local time)
        total_time:     the length of time the pilot took to complete the course. ESS- Start_time (for Race) or ESS - SSS_time (for elapsed)
        fixed_LC:       fixed part of lead_coeff, indipendent from other tracks
        lead_coeff:     lead points coeff (for GAP based systems), sum of fixed_LC and variable part calcullated during scoring
        """

    def __init__(self, pil_id=None, first_time=None, real_start_time=None, SSS_time=0, ESS_time=None, goal_time=None, last_time=None,
                 best_waypoint_achieved='No waypoints achieved', fixed_LC=0, lead_coeff=0, distance_flown=0, last_altitude=0,
                 jump_the_gun=None, track_file=None):
        """

        :type lead_coeff: int
        """
        self.first_time                 = first_time
        self.real_start_time            = real_start_time
        self.SSS_time                   = SSS_time
        self.ESS_time                   = ESS_time
        self.goal_time                  = goal_time
        self.last_time                  = last_time
        self.best_waypoint_achieved     = best_waypoint_achieved
        self.waypoints_achieved         = []
        self.fixed_LC                   = fixed_LC
        self.lead_coeff                 = lead_coeff
        self.distance_flown             = distance_flown
        self.max_altitude               = 0
        self.ESS_altitude               = 0
        self.goal_altitude              = 0
        self.last_altitude              = last_altitude
        self.landing_time               = 0
        self.landing_altitude           = 0
        self.jump_the_gun               = jump_the_gun
        self.score                      = 0
        self.total_distance             = 0
        self.departure_score            = 0
        self.arrival_score              = 0
        self.distance_score             = 0
        self.time_score                 = 0
        self.penalty                    = 0
        self.comment                    = None
        self.ext_id                     = None
        self.pil_id                     = pil_id
        self.result_type                = 'lo'
        self.SS_distance                = None
        self.track_file                 = track_file

    @property
    def speed(self):
        if self.ESS_time and self.SS_distance:
            return (self.SS_distance / 1000) / (self.total_time / 3600)
        else:
            return 0
    @property
    def total_time(self):
        if self.ESS_time:
            return self.ESS_time - self.SSS_time
        else:
            return 0

    @property
    def stopped_altitude(self):
        if self.stopped_time:
            return self.last_altitude
        else:
            return 0

    @property
    def waypoints_made(self):
        from collections import Counter
        if self.waypoints_achieved:
            return len(Counter(el[0] for el in self.waypoints_achieved))
        else:
            return 0

    @classmethod
    def from_fsdb(cls, res, dep=None, arr=None):
        """ Creates Results from FSDB FsPartecipant element, which is in xml format.
            Unfortunately the fsdb format isn't published so much of this is simply an
            exercise in reverse engineering.
        """
        from datetime import timedelta

        result = cls()
        result.ext_id = int(res.get('id'))
        if res.find('FsResult') is not None:
            '''reading flight data'''
            r = res.find('FsResult')
            # result['rank'] = int(r.get('rank'))
            result.score = int(r.get('points'))
            result.total_distance = float(r.get('distance')) * 1000  # in meters
            result.distance_flown = float(r.get('real_distance')) * 1000  # in meters
            # print ("start_ss: {}".format(r.get('started_ss')))
            result.real_start_time = get_datetime(r.get('started_ss')).time() if r.get(
                'started_ss') is not None else None
            result.SSS_time = float(r.get('ss_time_dec_hours'))
            if result.SSS_time > 0:
                result.ESS_time = get_datetime(r.get('finished_ss')).time()
                print(" ESS Time: {}".format(result.ESS_time))
                print(" * time but not goal: {}".format(r.get('got_time_but_not_goal_penalty')))
                if r.get('got_time_but_not_goal_penalty') == 'False':
                    print(" * pilot made Goal! *")
                    '''pilot did make goal, we need to put a time in tarGoal
                        I just put a time 10 minutes after ESS time'''
                    result.goal_time = (get_datetime(r.get('finished_ss')) + timedelta(minutes=10)).time()
                    print("    fake goal time: {}".format(result.goal_time))
            else:
                result.ESS_time = None
            result.last_altitude = int(r.get('last_altitude_above_goal'))
            result.distance_score = float(r.get('distance_points'))
            result.time_score = float(r.get('time_points'))
            result.penalty = int(r.get('penalty_points'))
            result.comment = r.get('penalty_reason')
            if dep is 'on':
                result.departure_score = float(r.get('departure_points'))
            elif dep is 'leadout':
                result.departure_score = float(r.get('leading_points'))
            else:
                result.departure_score = 0  # not necessary as it it initialized to 0
            result.arrival_score = float(r.get('arrival_points')) if arr is 'on' else 0
        else:
            '''pilot has no recorded flight'''
            result.result_type = 'abs'
        # print ("Result in obj: id {} was: {} start: {} end: {} points: {} ".format(result.ext_id, result.result_type, result.Start_time, result.ESS_time, result.score))

        return result

    @classmethod
    def read_from_db(cls, res_id):
        """reads result from database"""
        from db_tables import FlightResultView as R

        result = cls()
        with Database() as db:
            # get result details.
            q = db.session.query(R)
            db.populate_obj(result, q.get(res_id))
        return result

    @classmethod
    def check_flight(cls, Flight, task, formula_parameters, min_tol_m=0, deadline=None):
        """ Checks a Flight object against the task.
            Args:
                   Flight:  a Flight object
                   task:    a Task object
                   min_tol: minimum tolerance in meters, default is 0
            Returns:
                    a list of GNSSFixes of when turnpoints were achieved.
        """
        from route import start_made_civl, tp_made_civl, tp_time_civl

        ''' Altitude Source: to implement
            defaulting to GPS'''
        alt_source = 'gps'

        '''initialize'''
        result      = cls()
        tolerance   = task.tolerance
        time_offset = task.time_offset      # local time offset for result times (SSS and ESS)

        if not task.optimised_turnpoints:
            task.calculate_optimised_task_length()
        distances2go        = task.distances_to_go  # Total task Opt. Distance, in legs list
        best_dist_to_ess    = [task.SS_distance]  # Best distance to ESS, for LC calculation
        waypoint            = 1  # for report purpouses
        t                   = 0  # turnpoint pointer
        started             = False  # check if pilot has a valid start fix

        result.first_time   = Flight.fixes[0].rawtime if not Flight.takeoff_fix else Flight.takeoff_fix.rawtime  # time of flight origin
        max_altitude        = 0     # max altitude

        for i in range(len(Flight.fixes) - 1):
            '''Get two consecutive trackpoints as needed to use FAI / CIVL rules logic
            '''
            fix                     = Flight.fixes[i]
            next                    = Flight.fixes[i + 1]
            result.last_time        = fix.rawtime
            alt                     = next.gnss_alt if alt_source == 'gps' else next.press_alt

            if alt > max_altitude: max_altitude = alt

            '''handle stopped task'''
            if task.stopped_time:
                if not deadline:
                    deadline = task.stop_time
                if next.rawtime > deadline:
                    # result.last_altitude = alt  # check the rules on this point..which alt to
                    break

            '''check if pilot has arrived in goal (last turnpoint) so we can stop.'''
            if t >= len(task.turnpoints):
                break

            '''check if task deadline has passed'''
            if task.task_deadline < next.rawtime:
                # Task has ended
                break

            '''check if start closing time passed and pilot did not start'''
            if (task.start_close_time and (task.start_close_time < fix.rawtime) and not started):
                # start closed
                break

            '''check tp type is known'''
            if task.turnpoints[t].type not in ('launch', 'speed', 'waypoint', 'endspeed', 'goal'):
                assert False, "Unknown turnpoint type: %s" % task.turnpoints[t].type

            '''launch turnpoint managing'''
            if task.turnpoints[t].type == "launch":
                # not checking launch yet
                if task.check_launch == 'on':
                    # Set radius to check to 200m (in the task def it will be 0)
                    # could set this in the DB or even formula if needed..???
                    task.turnpoints[t].radius = 200  # meters
                    if task.turnpoints[t].in_radius(fix, tolerance, min_tol_m):
                        result.waypoints_achieved.append(["Left Launch", fix.rawtime, alt])  # pilot has achieved turnpoint
                        t += 1

                else:
                    t += 1

            # to do check for restarts for elapsed time tasks and those that allow jump the gun
            # if started and task.task_type != 'race' or result.jump_the_gun is not None:

            '''start turnpoint managing'''
            '''given all n crossings for a turnpoint cylinder, sorted in ascending order by their crossing time,
            the time when the cylinder was reached is determined.
            turnpoint[i] = SSS : reachingTime[i] = crossing[n].time
            turnpoint[i] =? SSS : reachingTime[i] = crossing[0].time

            We need to check start in 3 cases:
            - pilot has not started yet
            - race has multiple starts
            - task is elapsed time
            '''

            if (((task.turnpoints[t].type == "speed" and not started)
                 or
                 (task.turnpoints[t - 1].type == "speed" and (task.SS_interval or task.task_type == 'ELAPSED TIME')))
                    and
                    (fix.rawtime >= (task.start_time - formula_parameters.max_jump_the_gun))
                    and
                    (not (task.start_close_time) or (fix.rawtime <= task.start_close_time))):

                # we need to check if it is a restart, so to use correct tp
                if task.turnpoints[t - 1].type == "speed":
                    SS_tp = task.turnpoints[t - 1]
                    restarting = True
                else:
                    SS_tp = task.turnpoints[t]
                    restarting = False

                if start_made_civl(fix, next, SS_tp, tolerance, min_tol_m):
                    time = round(tp_time_civl(fix, next, SS_tp), 0)
                    result.waypoints_achieved.append(["SSS", time, alt])  # pilot has started
                    started = True
                    result.fixed_LC = 0  # resetting LC to last start time
                    if not restarting:
                        t += 1

            if started:
                '''Turnpoint managing'''
                if (task.turnpoints[t].shape == 'circle'
                        and task.turnpoints[t].type in ('endspeed', 'waypoint')):
                    tp = task.turnpoints[t]
                    if tp_made_civl(fix, next, tp, tolerance, min_tol_m):
                        time = round(tp_time_civl(fix, next, tp), 0)
                        name = 'ESS' if tp.type == 'endspeed' else 'TP{:02}'.format(waypoint)
                        # if tp.type == 'endspeed' and ess_altitude == 0:
                        #     ess_altitude = alt
                        # result.best_waypoint_achieved = 'waypoint ' + str(waypoint) + ' made'
                        result.waypoints_achieved.append([name, time, alt])  # pilot has achieved turnpoint
                        waypoint += 1
                        t += 1

                if task.turnpoints[t].type == 'goal':
                    goal_tp = task.turnpoints[t]
                    if ((goal_tp.shape == 'circle' and tp_made_civl(fix, next, goal_tp, tolerance, min_tol_m))
                            or (goal_tp.shape == 'line' and (in_semicircle(task, task.turnpoints, t, fix)
                                                             or in_semicircle(task, task.turnpoints, t, next)))):
                        result.waypoints_achieved.append(['Goal', next.rawtime, alt])  # pilot has achieved turnpoint
                        # if goal_altitude == 0:  goal_altitude = alt
                        break

            '''update result data
            Once launched, distance flown should be max result among:
            - previous value;
            - optimized dist. to last turnpoint made;
            - total optimized distance minus opt. distance from next wpt to goal minus dist. to next wpt;
            '''
            if t > 0:
                result.distance_flown = max(result.distance_flown, (distances2go[0] - distances2go[t-1]),
                                        distance_flown(next, t, task.optimised_turnpoints, task.turnpoints[t], distances2go))
            # print('fix {} | Dist. flown {} | tp {}'.format(i, round(result.distance_flown, 2), t))

            '''Leading coefficient
                LC = taskTime(i)*(bestDistToESS(i-1)^2 - bestDistToESS(i)^2 )
                i : i ? TrackPoints In SS'''
            if started and not any(e[0] == 'ESS' for e in result.waypoints_achieved):
                real_start_time = max([e[1] for e in result.waypoints_achieved if e[0] == 'SSS'])
                taskTime = next.rawtime - real_start_time
                best_dist_to_ess.append(task.opt_dist_to_ESS - result.distance_flown)
                result.fixed_LC += formula_parameters.coef_func(taskTime, best_dist_to_ess[0], best_dist_to_ess[1])
                best_dist_to_ess.pop(0)

        '''final results'''
        result.max_altitude     = max_altitude
        result.last_altitude    = alt

        result.landing_time     = Flight.landing_fix.rawtime
        result.landing_altitude = Flight.landing_fix.gnss_alt if alt_source == 'gps' else Flight.landing_fix.press_alt

        if started:
            '''
            start time
            if race, the first times
            if multistart, the first time of the last gate pilot made
            il elapsed time, the time of last fix on start
            SS Time: the gate time'''
            result.SSS_time = task.start_time
            result.real_start_time = min([e[1] for e in result.waypoints_achieved if e[0] == 'SSS'])

            if task.task_type == 'RACE' and task.SS_interval:
                start_num = int((task.start_close_time - task.start_time) / (task.SS_interval * 60))
                gate = task.start_time + ((task.SS_interval * 60) * start_num)  # last gate
                while gate > task.start_time:
                    if any([e for e in result.waypoints_achieved if e[0] == 'SSS' and e[1] >= gate]):
                        result.SSS_time = gate
                        result.real_start_time = min(
                            [e[1] for e in result.waypoints_achieved if e[0] == 'SSS' and e[1] >= gate])
                        break
                    gate -= task.SS_interval * 60

            elif task.task_type == 'ELAPSED TIME':
                result.real_start_time = max([e[1] for e in result.waypoints_achieved if e[0] == 'SSS'])
                result.SSS_time = result.real_start_time

            # result.Start_time_str = (("%02d:%02d:%02d") % rawtime_float_to_hms(result.SSS_time + time_offset))

            '''ESS Time'''
            if any(e[0] == 'ESS' for e in result.waypoints_achieved):
                # result.ESS_time, ess_altitude = min([e[1] for e in result.waypoints_achieved if e[0] == 'ESS'])
                result.ESS_time, result.ESS_altitude = min([(x[1],x[2]) for x in result.waypoints_achieved if x[0] == 'ESS'], key = lambda t: t[0])
                result.SS_distance = task.SS_distance
                # result.ESS_time_str = (("%02d:%02d:%02d") % rawtime_float_to_hms(result.ESS_time + time_offset))
                # result.total_time = result.ESS_time - result.SSS_time
                # result.total_time_str = (("%02d:%02d:%02d") % rawtime_float_to_hms(result.ESS_time - result.SSS_time))

                '''Distance flown'''
                ''' ?p:p?PilotsLandingBeforeGoal:bestDistancep = max(minimumDistance, taskDistance-min(?trackp.pointi shortestDistanceToGoal(trackp.pointi)))
                    ?p:p?PilotsReachingGoal:bestDistancep = taskDistance
                '''
                if any(e[0] == 'Goal' for e in result.waypoints_achieved):
                    result.distance_flown = distances2go[0]
                    # result.goal_time = min([e[1] for e in result.waypoints_achieved if e[0] == 'Goal'])
                    result.goal_time, result.goal_altitude = min([(x[1],x[2]) for x in result.waypoints_achieved if x[0] == 'Goal'], key = lambda t: t[0])
                    result.result_type = 'goal'

        result.best_waypoint_achieved = str(result.waypoints_achieved[-1][0]) if result.waypoints_achieved else None

        # if result.ESS_time is None: # we need to do this after other operations
        #     result.fixed_LC += formula_parameters.coef_landout((task.task_deadline - task.start_time),((task.opt_dist_to_ESS - result.distance_flown) / 1000))
        # print('    * Did not reach ESS LC: {}'.format(result.fixed_LC))

        result.fixed_LC = formula_parameters.coef_func_scaled(result.fixed_LC, task.opt_dist_to_ESS)
        # print('    * Final LC: {} \n'.format(result.fixed_LC))
        return result

    def store_result(self, task_id, track_id = None):
        ''' stores new calculated results to db
            if track_id is not given, it inserts a new result
            else it updates existing one '''
        from collections import Counter
        from db_tables import tblTaskResult as R

        '''checks conformity'''
        if not self.goal_time: self.goal_time = 0
        endss = 0 if not self.ESS_time else self.ESS_time
        num_wpts = len(Counter(el[0] for el in self.waypoints_achieved))

        '''database connection'''
        with Database() as db:
            if track_id:
                results = db.session.query(R)
                r = results.get(track_id)
            else:
                '''create a new result'''
                r = R(pilPk=self.pil_id, tasPk=task_id)

            r.tarDistance   = self.distance_flown
            r.tarSpeed      = self.speed
            r.tarLaunch     = self.first_time
            r.tarStart      = self.real_start_time
            r.tarGoal       = self.goal_time
            r.tarSS         = self.SSS_time
            r.tarES         = endss
            r.tarTurnpoints = num_wpts
            r.tarFixedLC    = self.fixed_LC
            r.tarESAltitude = self.ESS_altitude
            r.tarGoalAltitude   = self.goal_altitude
            r.tarMaxAltitude    = self.max_altitude
            r.tarLastAltitude   = self.last_altitude
            r.tarLastTime       = self.last_time
            r.tarLandingAltitude    = self.landing_altitude
            r.tarLandingTime        = self.landing_time
            r.tarResultType         = self.result_type

            if not track_id: db.session.add(r)

            db.session.commit()

    def store_result_json(self):
        json.dump(self)

    def to_geojson_result(self, track, task, second_interval=5):
        """Dumps the flight to geojson format used for mapping.
        Contains tracklog split into pre SSS, pre Goal and post goal parts, thermals, takeoff/landing,
        result object, waypoints achieved, and bounds

        second_interval = resolution of tracklog. default one point every 5 seconds. regardless it will
                            keep points where waypoints were achieved.
        returns the Json string."""

        from geojson import Point, Feature, FeatureCollection, MultiLineString
        from route import distance
        from collections import namedtuple

        features = []
        toff_land = []
        thermals = []
        point = namedtuple('fix', 'lat lon')

        min_lat = track.flight.fixes[0].lat
        min_lon = track.flight.fixes[0].lon
        max_lat = track.flight.fixes[0].lat
        max_lon = track.flight.fixes[0].lon
        bbox = [[min_lat, min_lon], [max_lat, max_lon]]

        takeoff = Point((track.flight.takeoff_fix.lon, track.flight.takeoff_fix.lat))
        toff_land.append(Feature(geometry=takeoff, properties={"TakeOff": "TakeOff"}))
        landing = Point((track.flight.landing_fix.lon, track.flight.landing_fix.lat))
        toff_land.append(Feature(geometry=landing, properties={"Landing": "Landing"}))

        for thermal in track.flight.thermals:
            thermals.append((thermal.enter_fix.lon, thermal.enter_fix.lat,
                             f'{thermal.vertical_velocity():.1f}m/s gain:{thermal.alt_change():.0f}m'))

        pre_sss = []
        pre_goal = []
        post_goal = []
        waypoint_achieved = []

        #if the pilot did not make goal, goal time will be None. set to after end of track to avoid issues.
        if not self.goal_time:
            goal_time= track.flight.fixes[-1].rawtime + 1
        else:
            goal_time = self.goal_time

        # if the pilot did not make SSS then it will be 0, set to task start time.
        if self.SSS_time==0:
            SSS_time = task.start_time
        else:
            SSS_time = self.SSS_time

        waypoint = 0
        lastfix = track.flight.fixes[0]
        for fix in track.flight.fixes:
            bbox = checkbbox(fix.lat, fix.lon, bbox)
            keep = False
            if fix.rawtime >= lastfix.rawtime + second_interval:
                keep = True
                lastfix = fix

            if fix.rawtime == self.waypoints_achieved[waypoint][1]:
                time = (("%02d:%02d:%02d") % rawtime_float_to_hms(fix.rawtime + task.time_offset * 3600))
                waypoint_achieved.append(
<<<<<<< HEAD
                    [fix.lon, fix.lat, fix.gnss_alt, fix.press_alt, self.Waypoints_achieved[waypoint][0], time,
                     fix.rawtime,
                     f'{self.Waypoints_achieved[waypoint][0]} '
=======
                    [fix.lon, fix.lat, fix.gnss_alt, fix.press_alt, self.waypoints_achieved[waypoint][0], time,
                     fix.rawtime,
                     f'{self.waypoints_achieved[waypoint][0]} '
>>>>>>> 19170c14
                     f'gps alt: {fix.gnss_alt:.0f}m '
                     f'baro alt: {fix.press_alt:.0f}m '
                     f'time: {time}'])
                keep = True
<<<<<<< HEAD
                if waypoint < len(self.Waypoints_achieved) - 1:
=======
                if waypoint < len(self.waypoints_achieved) - 1:
>>>>>>> 19170c14
                    waypoint += 1

            if keep:
                if fix.rawtime <= SSS_time:
                    pre_sss.append((fix.lon, fix.lat, fix.gnss_alt, fix.press_alt))
                if fix.rawtime >= SSS_time and fix.rawtime <= goal_time:
                    pre_goal.append((fix.lon, fix.lat, fix.gnss_alt, fix.press_alt))
                if fix.rawtime >= goal_time:
                    post_goal.append((fix.lon, fix.lat, fix.gnss_alt, fix.press_alt))

        for w in range(1, len(waypoint_achieved[1:]) + 1):
            current = point(lon=waypoint_achieved[w][0], lat=waypoint_achieved[w][1])
            previous = point(lon=waypoint_achieved[w - 1][0], lat=waypoint_achieved[w - 1][1])
            straight_line_dist = distance(previous, current) / 1000
            time_taken = (waypoint_achieved[w][6] - waypoint_achieved[w - 1][6]) / 3600
            time_takenHMS = rawtime_float_to_hms(time_taken * 3600)
            speed = straight_line_dist / time_taken
            waypoint_achieved[w].append(round(straight_line_dist, 2))
            waypoint_achieved[w].append(("%02d:%02d:%02d") % time_takenHMS)
            waypoint_achieved[w].append(round(speed, 2))

        waypoint_achieved[0].append(0)
        waypoint_achieved[0].append(("0:00:00"))
        waypoint_achieved[0].append('-')

        route_multilinestring = MultiLineString([pre_sss])
        features.append(Feature(geometry=route_multilinestring, properties={"Track": "Pre_SSS"}))
        route_multilinestring = MultiLineString([pre_goal])
        features.append(Feature(geometry=route_multilinestring, properties={"Track": "Pre_Goal"}))
        route_multilinestring = MultiLineString([post_goal])
        features.append(Feature(geometry=route_multilinestring, properties={"Track": "Post_Goal"}))

        feature_collection = FeatureCollection(features)

        data = {'tracklog': feature_collection, 'thermals': thermals, 'takeoff_landing': toff_land,
                'result': jsonpickle.dumps(self), 'bounds': bbox, 'waypoint_achieved': waypoint_achieved}

        return data


    def save_result_file(self, data, trackid):
        """save result file in the correct folder as defined by DEFINES"""

        from os import path, makedirs
        import Defines
        res_path = Defines.MAPOBJDIR + 'tracks/'

        """check if directory already exists"""
        if not path.isdir(res_path):
            makedirs(res_path)
        """creates a name for the track
        name_surname_date_time_index.igc
        if we use flight date then we need an index for multiple tracks"""

        filename = 'result_'+str(trackid)+ '.json'
        fullname = path.join(res_path, filename)
        """copy file"""
        try:
            with open(fullname, 'w') as f:
                json.dump(data, f)
            return fullname
        except:
            print('Error saving file:', fullname)

def adjust_flight_results(task, results, lib):

    maxtime = task.duration
    for pilot in results:
        if pilot['result'].last_fix_time - pilot['result'].SSS_time > maxtime:
            flight = pilot['track'].flight
            last_time = pilot['result'].SSS_time + maxtime
            pilot['result'] = Flight_result.check_flight(flight, task, lib.parameters, 5, deadline=last_time)
    return results

def verify_all_tracks(task, lib):
    from igc_lib import Flight
    from track import Track
    from db_tables import TrackFileView as T

    with Database() as db:
        tracks = db.session.query(T).filter(T.task_id == task.id).all()

    results = []
    if tracks:
        print('getting tracks...')
        for t in tracks:
            print(f"{t.track_id} {t.pil_id} ({t.filename}) Result:")
            track       = Track.read_file(filename=t.filename, track_id=t.track_id, pil_id=t.pil_id)
            if track and track.flight:
                result  = Flight_result.check_flight(track.flight, task, lib.parameters, 5)
                result.pil_id = t.pil_id
                print(f'   Goal: {bool(result.goal_time)} | part. LC: {result.fixed_LC}')
                results.append({'track': track, 'result': result})
    return results

def update_all_results(results):
    from collections import Counter
    from db_tables import tblTaskResult as R

    '''get results to update from the list'''
    mappings = []
    for line in results:
        res = line['result']
        track_id = line['track'].track_id

        '''checks conformity'''
        if not res.goal_time: res.goal_time = 0
        if not res.ESS_time: res.ESS_time = 0

        mapping = { 'tarPk':                track_id,
                    'tarDistance':          res.distance_flown,
                    'tarSpeed':             res.speed,
                    'tarLaunch':            res.first_time,
                    'tarStart':             res.real_start_time,
                    'tarGoal':              res.goal_time,
                    'tarSS':                res.SSS_time,
                    'tarES':                res.ESS_time,
                    'tarTurnpoints':        res.waypoints_made,
                    'tarFixedLC':           res.fixed_LC,
                    'tarESAltitude':        res.ESS_altitude,
                    'tarGoalAltitude':      res.goal_altitude,
                    'tarMaxAltitude':       res.max_altitude,
                    'tarLastAltitude':      res.last_altitude,
                    'tarLastTime':          res.last_time,
                    'tarLandingAltitude':   res.landing_altitude,
                    'tarLandingTime':       res.landing_time,
                    'tarResultType':        res.result_type }
        mappings.append(mapping)

    '''update database'''
    try:
        with Database() as db:
                db.session.bulk_update_mappings(T, mappings)
                db.session.commit()
    except:
        print(f'update all results on database gave an error')
        return False

    return True<|MERGE_RESOLUTION|>--- conflicted
+++ resolved
@@ -1,15 +1,3 @@
-<<<<<<< HEAD
-from calcUtils import get_datetime
-from route import rawtime_float_to_hms, in_semicircle, distance_flown
-from myconn import Database
-import jsonpickle, json
-from mapUtils import checkbbox
-from route import distance
-from collections import namedtuple
-
-
-=======
->>>>>>> 19170c14
 """
 Flight Result Library
 
@@ -519,24 +507,14 @@
             if fix.rawtime == self.waypoints_achieved[waypoint][1]:
                 time = (("%02d:%02d:%02d") % rawtime_float_to_hms(fix.rawtime + task.time_offset * 3600))
                 waypoint_achieved.append(
-<<<<<<< HEAD
-                    [fix.lon, fix.lat, fix.gnss_alt, fix.press_alt, self.Waypoints_achieved[waypoint][0], time,
-                     fix.rawtime,
-                     f'{self.Waypoints_achieved[waypoint][0]} '
-=======
                     [fix.lon, fix.lat, fix.gnss_alt, fix.press_alt, self.waypoints_achieved[waypoint][0], time,
                      fix.rawtime,
                      f'{self.waypoints_achieved[waypoint][0]} '
->>>>>>> 19170c14
                      f'gps alt: {fix.gnss_alt:.0f}m '
                      f'baro alt: {fix.press_alt:.0f}m '
                      f'time: {time}'])
                 keep = True
-<<<<<<< HEAD
-                if waypoint < len(self.Waypoints_achieved) - 1:
-=======
                 if waypoint < len(self.waypoints_achieved) - 1:
->>>>>>> 19170c14
                     waypoint += 1
 
             if keep:
