version: '3.6'

x-build-args: &build_args
  INSTALL_PYTHON_VERSION: 3.8.2
  INSTALL_NODE_VERSION: 12

x-default-volumes: &default_volumes
  volumes:
    - ./:/app
    - node-modules:/app/node_modules
    - ./dev.db:/tmp/dev.db

services:
  flask-dev:
    build:
      context: .
      target: development
      args:
        <<: *build_args
    image: "airscore-development"
    container_name: flask_dev
    ports:
      - "${FLASK_PORT}:${FLASK_PORT}"
      - "2992:2992"
    environment:
      REDIS_URL: ${REDIS_CONTAINER}://${REDIS_CONTAINER}:6379
      REDIS_CONTAINER: ${REDIS_CONTAINER}
      WEB_SERVER_CONTAINER: ${WEB_SERVER_CONTAINER}
      FLASK_CONTAINER: flask_dev
      FLASK_PORT: ${FLASK_PORT}
      FLASK_ENV: development
      FLASK_DEBUG: 1
      MAIL_SERVER: ${MAIL_SERVER}
      MAIL_PORT: ${MAIL_PORT}
      MAIL_USE_TLS: ${MAIL_USE_TLS}
      MAIL_USERNAME: ${MAIL_USERNAME}
      MAIL_PASSWORD: ${MAIL_PASSWORD}
      ADMINS: ${ADMINS}
      MYSQLHOST: ${MYSQLHOST}
      DATABASE: ${DATABASE}
      MYSQLUSER: ${MYSQLUSER}
      MYSQLPASSWORD: ${MYSQLPASSWORD}
      DATABASE_URI: mysql+pymysql://${MYSQLUSER}:${MYSQLPASSWORD}@${MYSQLHOST}/${DATABASE}
      XCONTEST_USER: ${XCONTEST_USER}
      XCONTEST_PASS: ${XCONTEST_PASS}
      TELEGRAM_API: ${TELEGRAM_API}
      TELEGRAM_CHANNEL: ${TELEGRAM_CHANNEL}
    <<: *default_volumes

<<<<<<< HEAD
=======
  manage:
    build:
      context: .
      target: manage
    environment:
      FLASK_ENV: production
      FLASK_DEBUG: 0
      REDIS_URL: ${REDIS_CONTAINER}://${REDIS_CONTAINER}:6379
      REDIS_CONTAINER: ${REDIS_CONTAINER}
      WEB_SERVER_CONTAINER: ${WEB_SERVER_CONTAINER}
      FLASK_CONTAINER: flask_dev
      FLASK_PORT: ${FLASK_PORT}
      MAIL_SERVER: ${MAIL_SERVER}
      MAIL_PORT: ${MAIL_PORT}
      MAIL_USE_TLS: ${MAIL_USE_TLS}
      MAIL_USERNAME: ${MAIL_USERNAME}
      MAIL_PASSWORD: ${MAIL_PASSWORD}
      ADMINS: ${ADMINS}
      MYSQLHOST: ${MYSQLHOST}
      DATABASE: ${DATABASE}
      MYSQLUSER: ${MYSQLUSER}
      MYSQLPASSWORD: ${MYSQLPASSWORD}
      DATABASE_URI: mysql+pymysql://${MYSQLUSER}:${MYSQLPASSWORD}@${MYSQLHOST}/${DATABASE}
      XCONTEST_USER: ${XCONTEST_USER}
      XCONTEST_PASS: ${XCONTEST_PASS}
      TELEGRAM_API: ${TELEGRAM_API}
      TELEGRAM_CHANNEL: ${TELEGRAM_CHANNEL}
    image: "airscore-manage"
    container_name: manage
    stdin_open: true
    tty: true
    <<: *default_volumes

>>>>>>> acf934b2
  redis:
    image: redis
    container_name: ${REDIS_CONTAINER}

volumes:
  node-modules:
  static-build:
  dev-db:<|MERGE_RESOLUTION|>--- conflicted
+++ resolved
@@ -47,42 +47,6 @@
       TELEGRAM_CHANNEL: ${TELEGRAM_CHANNEL}
     <<: *default_volumes
 
-<<<<<<< HEAD
-=======
-  manage:
-    build:
-      context: .
-      target: manage
-    environment:
-      FLASK_ENV: production
-      FLASK_DEBUG: 0
-      REDIS_URL: ${REDIS_CONTAINER}://${REDIS_CONTAINER}:6379
-      REDIS_CONTAINER: ${REDIS_CONTAINER}
-      WEB_SERVER_CONTAINER: ${WEB_SERVER_CONTAINER}
-      FLASK_CONTAINER: flask_dev
-      FLASK_PORT: ${FLASK_PORT}
-      MAIL_SERVER: ${MAIL_SERVER}
-      MAIL_PORT: ${MAIL_PORT}
-      MAIL_USE_TLS: ${MAIL_USE_TLS}
-      MAIL_USERNAME: ${MAIL_USERNAME}
-      MAIL_PASSWORD: ${MAIL_PASSWORD}
-      ADMINS: ${ADMINS}
-      MYSQLHOST: ${MYSQLHOST}
-      DATABASE: ${DATABASE}
-      MYSQLUSER: ${MYSQLUSER}
-      MYSQLPASSWORD: ${MYSQLPASSWORD}
-      DATABASE_URI: mysql+pymysql://${MYSQLUSER}:${MYSQLPASSWORD}@${MYSQLHOST}/${DATABASE}
-      XCONTEST_USER: ${XCONTEST_USER}
-      XCONTEST_PASS: ${XCONTEST_PASS}
-      TELEGRAM_API: ${TELEGRAM_API}
-      TELEGRAM_CHANNEL: ${TELEGRAM_CHANNEL}
-    image: "airscore-manage"
-    container_name: manage
-    stdin_open: true
-    tty: true
-    <<: *default_volumes
-
->>>>>>> acf934b2
   redis:
     image: redis
     container_name: ${REDIS_CONTAINER}
